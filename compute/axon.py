--- conflicted
+++ resolved
@@ -27,13 +27,11 @@
 
 # Third-party
 import uvicorn
-<<<<<<< HEAD
 from bittensor.core.axon import Axon as axon
 from bittensor.core.subtensor import Subtensor as subtensor
 
-from bittensor.core.axon import FastAPIThreadedServer, AxonMiddleware
-=======
->>>>>>> 8c64804c
+# Third-party
+import uvicorn
 from fastapi import FastAPI, APIRouter
 from starlette.requests import Request
 
@@ -59,11 +57,6 @@
     from bittensor.core.types import AxonServeCallParams
     from bittensor_wallet import Wallet
     from bittensor.core.subtensor import Subtensor
-<<<<<<< HEAD
-
-=======
-    
->>>>>>> 8c64804c
 def custom_serve_extrinsic(
     subtensor: "Subtensor",
     wallet: "Wallet",
@@ -187,27 +180,6 @@
         external_ip: Optional[str] = None,
         external_port: Optional[int] = None,
         max_workers: Optional[int] = None,
-<<<<<<< HEAD
-    ) -> "bittensor.core.axon":
-        r"""Creates a new bittensor.core.axon object from passed arguments.
-        Args:
-            config (:obj:`Optional[bittensor.config]`, `optional`):
-                bittensor.core.axon.config()
-            wallet (:obj:`Optional[bittensor.wallet]`, `optional`):
-                bittensor wallet with hotkey and coldkeypub.
-            port (:type:`Optional[int]`, `optional`):
-                Binding port.
-            ip (:type:`Optional[str]`, `optional`):
-                Binding ip.
-            external_ip (:type:`Optional[str]`, `optional`):
-                The external ip of the server to broadcast to the network.
-            external_port (:type:`Optional[int]`, `optional`):
-                The external port of the server to broadcast to the network.
-            max_workers (:type:`Optional[int]`, `optional`):
-                Used to create the threadpool if not passed, specifies the number of active threads servicing requests.
-        """
-
-=======
     ):
         """Creates a new bittensor.Axon object from passed arguments.
 
@@ -220,8 +192,7 @@
             external_port (:type:`Optional[int]`): The external port of the server to broadcast to the network.
             max_workers (:type:`Optional[int]`): Used to create the threadpool if not passed, specifies the number of active threads servicing requests.
         """
-        
->>>>>>> 8c64804c
+
         # Build and check config.
         if config is None:
             config = axon.config()
@@ -253,18 +224,13 @@
         )
         self.full_address = str(self.config.axon.ip) + ":" + str(self.config.axon.port)  # type: ignore
         self.started = False
-        
+
         # Build middleware
         self.thread_pool = PriorityThreadPoolExecutor(
             max_workers=self.config.axon.max_workers  # type: ignore
         )
-<<<<<<< HEAD
         self.nonces = {}
         self.middleware_cls = ComputeSubnetAxonMiddleware
-=======
-        self.nonces: dict[str, int] = {}
-        
->>>>>>> 8c64804c
         # Request default functions.
         self.forward_class_types: dict[str, list[Signature]] = {}
         self.blacklist_fns: dict[str, Callable | None] = {}
@@ -284,7 +250,6 @@
         self.app.include_router(self.router)
 
         # Build ourselves as the middleware.
-        self.middleware_cls = ComputeSubnetAxonMiddleware
         self.app.add_middleware(self.middleware_cls, axon=self)
 
         # Attach default forward.
