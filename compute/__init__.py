# The MIT License (MIT)
# Copyright © 2023 Rapiiidooo
#
# Permission is hereby granted, free of charge, to any person obtaining a copy of this software and associated
# documentation files (the “Software”), to deal in the Software without restriction, including without limitation
# the rights to use, copy, modify, merge, publish, distribute, sublicense, and/or sell copies of the Software,
# and to permit persons to whom the Software is furnished to do so, subject to the following conditions:
#
# The above copyright notice and this permission notice shall be included in all copies or substantial portions of
# the Software.
#
# THE SOFTWARE IS PROVIDED “AS IS”, WITHOUT WARRANTY OF ANY KIND, EXPRESS OR IMPLIED, INCLUDING BUT NOT LIMITED TO
# THE WARRANTIES OF MERCHANTABILITY, FITNESS FOR A PARTICULAR PURPOSE AND NONINFRINGEMENT. IN NO EVENT SHALL
# THE AUTHORS OR COPYRIGHT HOLDERS BE LIABLE FOR ANY CLAIM, DAMAGES OR OTHER LIABILITY, WHETHER IN AN ACTION
# OF CONTRACT, TORT OR OTHERWISE, ARISING FROM, OUT OF OR IN CONNECTION WITH THE SOFTWARE OR THE USE OR OTHER
# DEALINGS IN THE SOFTWARE.

import string

# Define the version of the template module.
<<<<<<< HEAD
__version__ = "1.7.0"
__minimal_miner_version__ = "1.7.0"
__minimal_validator_version__ = "1.7.0"
=======
__version__ = "1.6.1"
__minimal_miner_version__ = "1.6.0"
__minimal_validator_version__ = "1.6.1"
>>>>>>> b9e7ec04

version_split = __version__.split(".")
__version_as_int__ = (100 * int(version_split[0])) + (10 * int(version_split[1])) + (1 * int(version_split[2]))

# General static vars
# Amount staked to be considered as a valid validator
validator_permit_stake = 1.024e3
weights_rate_limit = 100

# Validators static vars
# Time before the specs requests will time out. time unit = seconds
specs_timeout = 60

# Proof of GPU settings
pog_retry_limit = 30
pog_retry_interval = 80  # seconds

# Time before the proof of work requests will time out. time unit = seconds
pow_timeout = 30
# Initial and minimal proof of work difficulty. Needs benchmark and adjustment.
pow_min_difficulty = 7
# Maximal proof of work difficulty, this to ensure a miner can not be rewarded for an unlimited unreasonable difficulty. Needs benchmark and adjustment.
pow_max_difficulty = 12
# Model: BLAKE2b-512($pass.$salt)
pow_default_mode = "610"
pow_default_chars = str(string.ascii_letters + string.digits + "!@#$%^&*()-_+=[]{};:,.<>")

# Miners static vars
miner_priority_specs = 1  # Lowest priority
miner_priority_challenge = 2  # Medium priority
miner_priority_allocate = 3  # The highest priority
miner_hashcat_location = "hashcat"
miner_hashcat_workload_profile = "3"
miner_hashcat_extended_options = "-O"

SUSPECTED_EXPLOITERS_COLDKEYS = []
SUSPECTED_EXPLOITERS_HOTKEYS = [
    "5HZ1ATsziEMDm1iUqNWQatfEDb1JSNf37AiG8s3X4pZzoP3A",
    "5H679r89XawDrMhwKGH1jgWMZQ5eeJ8RM9SvUmwCBkNPvSCL",
    "5FnMHpqYo1MfgFLax6ZTkzCZNrBJRjoWE5hP35QJEGdZU6ft",
    "5H3tiwVEdqy9AkQSLxYaMewwZWDi4PNNGxzKsovRPUuuvALW",
    "5E6oa5hS7a6udd9LUUsbBkvzeiWDCgyA2kGdj6cXMFdjB7mm",
    "5DFaj2o2R4LMZ2zURhqEeFKXvwbBbAPSPP7EdoErYc94ATP1",
    "5H3padRmkFMJqZQA8HRBZUkYY5aKCTQzoR8NwqDfWFdTEtky",
    "5HBqT3dhKWyHEAFDENsSCBJ1ntyRdyEDQWhZo1JKgMSrAhUv",
    "5FAH7UesJRwwLMkVVknW1rsh9MQMUo78d5Qyx3KpFpL5A7LW",
    "5GUJBJmSJtKPbPtUgALn4h34Ydc1tjrNfD1CT4akvcZTz1gE",
    "5E2RkNBMCrdfgpnXHuiC22osAxiw6fSgZ1iEVLqWMXSpSKac",
    "5DaLy2qQRNsmbutQ7Havj49CoZSKksQSRkCLJsiknH8GcsN2",
    "5GNNB5kZfo6F9hqwXvaRfYdTuJPSzrXbtABzwoL499jPNBjt",
    "5GVjcJLQboN5NcQoP4x8oqovjAiEizdscoocWo9HBYYmPdR3",
    "5FswTe5bbs9n1SzaGpzUd6sDfnzdPfWVS2MwDWNbAneeT15k",
    "5F4bqDZkx79hCxmbbsVMuq312EW9hQLvsBzKsAJgcEqpb8L9",
]

TRUSTED_VALIDATORS_HOTKEYS = [
    "5F4tQyWrhfGVcNhoqeiNsR6KjD4wMZ2kfhLj4oHYuyHbZAc3",  # Opentensor Foundation
    "5GKH9FPPnWSUoeeTJp19wVtd84XqFW4pyK2ijV2GsFbhTrP1",  # τaosτaτs & Corcel
    "5HEo565WAy4Dbq3Sv271SAi7syBSofyfhhwRNjFNSM2gP9M2",  # Foundry
    "5HK5tp6t2S59DywmHRWPBVJeJ86T61KjurYqeooqj8sREpeN",  # Bittensor Guru Podcast
    "5EhvL1FVkQPpMjZX4MAADcW42i3xPSF1KiCpuaxTYVr28sux",  # TAO-Validator.com
    "5FFApaS75bv5pJHfAp2FVLBj9ZaXuFDjEypsaBNc1wCfe52v",  # RoundTable21
    "5DvTpiniW9s3APmHRYn8FroUWyfnLtrsid5Mtn5EwMXHN2ed",  # FirstTensor
    "5E4z3h9yVhmQyCFWNbY9BPpwhx4xFiPwq3eeqmBgVF6KULde",  # Tensorplex
    "5F2CsUDVbRbVMXTh9fAzF9GacjVX7UapvRxidrxe7z8BYckQ",  # Rizzo
    "5GmvyePN9aYErXBBhBnxZKGoGk4LKZApE4NkaSzW62CYCYNA",  # Neural Inτerneτ
    "5F27Eqz2PhyMtGMEce898x31DokNqRVxkm5AhDDe6rDGNvoY",  # Love
]<|MERGE_RESOLUTION|>--- conflicted
+++ resolved
@@ -18,15 +18,9 @@
 import string
 
 # Define the version of the template module.
-<<<<<<< HEAD
 __version__ = "1.7.0"
 __minimal_miner_version__ = "1.7.0"
 __minimal_validator_version__ = "1.7.0"
-=======
-__version__ = "1.6.1"
-__minimal_miner_version__ = "1.6.0"
-__minimal_validator_version__ = "1.6.1"
->>>>>>> b9e7ec04
 
 version_split = __version__.split(".")
 __version_as_int__ = (100 * int(version_split[0])) + (10 * int(version_split[1])) + (1 * int(version_split[2]))
@@ -39,6 +33,11 @@
 # Validators static vars
 # Time before the specs requests will time out. time unit = seconds
 specs_timeout = 60
+
+# Proof of GPU settings
+pog_retry_limit = 30
+pog_retry_interval = 80  # seconds
+
 
 # Proof of GPU settings
 pog_retry_limit = 30
