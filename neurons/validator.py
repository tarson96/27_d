# The MIT License (MIT)
# Copyright © 2023 Crazydevlegend
# Copyright © 2023 Rapiiidooo
#
# Permission is hereby granted, free of charge, to any person obtaining a copy of this software and associated
# documentation files (the “Software”), to deal in the Software without restriction, including without limitation
# the rights to use, copy, modify, merge, publish, distribute, sublicense, and/or sell copies of the Software,
# and to permit persons to whom the Software is furnished to do so, subject to the following conditions:
#
# The above copyright notice and this permission notice shall be included in all copies or substantial portions of
# the Software.
#
# THE SOFTWARE IS PROVIDED “AS IS”, WITHOUT WARRANTY OF ANY KIND, EXPRESS OR IMPLIED, INCLUDING BUT NOT LIMITED TO
# THE WARRANTIES OF MERCHANTABILITY, FITNESS FOR A PARTICULAR PURPOSE AND NONINFRINGEMENT. IN NO EVENT SHALL
# THE AUTHORS OR COPYRIGHT HOLDERS BE LIABLE FOR ANY CLAIM, DAMAGES OR OTHER LIABILITY, WHETHER IN AN ACTION
# OF CONTRACT, TORT OR OTHERWISE, ARISING FROM, OUT OF OR IN CONNECTION WITH THE SOFTWARE OR THE USE OR OTHER
# DEALINGS IN THE SOFTWARE.

import ast
import asyncio
import json
import os
import random
import threading
import traceback
import hashlib
from asyncio import AbstractEventLoop
from typing import Dict, Tuple, List

import bittensor as bt
import math
import time

import cryptography
import torch
from cryptography.fernet import Fernet
from torch._C._te import Tensor

import Validator.app_generator as ag
from Validator.pow import gen_hash, run_validator_pow
from compute import (
    pow_min_difficulty,
    pow_max_difficulty,
    pow_timeout,
    SUSPECTED_EXPLOITERS_HOTKEYS,
    SUSPECTED_EXPLOITERS_COLDKEYS,
    __version_as_int__,
    validator_permit_stake,
    weights_rate_limit,
    specs_timeout,
)
from compute.axon import ComputeSubnetSubtensor
from compute.protocol import Challenge, Specs
from compute.utils.db import ComputeDb
from compute.utils.math import percent, force_to_float_or_default
from compute.utils.parser import ComputeArgPaser
from compute.utils.subtensor import is_registered, get_current_block, calculate_next_block_time
from compute.utils.version import try_update, get_local_version, version2number, get_remote_version
from compute.wandb.wandb import ComputeWandb
from neurons.Validator.calculate_pow_score import calc_score
from neurons.Validator.database.allocate import update_miner_details, select_has_docker_miners_hotkey, get_miner_details
from neurons.Validator.database.challenge import select_challenge_stats, update_challenge_details
from neurons.Validator.database.miner import select_miners, purge_miner_entries, update_miners

from register_api import RegisterAPI

class Validator:
    blocks_done: set = set()

    pow_requests: dict = {}
    pow_responses: dict = {}
    pow_benchmark: dict = {}
    new_pow_benchmark: dict = {}
    pow_benchmark_success: dict = {}

    queryable_for_specs: dict = {}
    finalized_specs_once: bool = False

    total_current_miners: int = 0

    scores: Tensor
    stats: dict

    validator_subnet_uid: int

    _queryable_uids: Dict[int, bt.AxonInfo]

    loop: AbstractEventLoop

    @property
    def wallet(self) -> bt.wallet:
        return self._wallet

    @property
    def subtensor(self) -> ComputeSubnetSubtensor:
        return self._subtensor

    @property
    def dendrite(self) -> bt.dendrite:
        return self._dendrite

    @property
    def metagraph(self) -> bt.metagraph:
        return self._metagraph

    @property
    def queryable(self):
        return self._queryable_uids

    @property
    def queryable_uids(self):
        return [uid for uid in self._queryable_uids.keys()]

    @property
    def queryable_axons(self):
        return [axon for axon in self._queryable_uids.values()]

    @property
    def queryable_hotkeys(self):
        return [axon.hotkey for axon in self._queryable_uids.values()]

    @property
    def current_block(self):
        return get_current_block(subtensor=self.subtensor)

    @property
    def miners_items_to_set(self):
        return set((uid, hotkey) for uid, hotkey in self.miners.items()) if self.miners else None

    def __init__(self):
        # Step 1: Parse the bittensor and compute subnet config
        self.config = self.init_config()

        # Setup extra args
        self.blacklist_hotkeys = {hotkey for hotkey in self.config.blacklist_hotkeys}
        self.blacklist_coldkeys = {coldkey for coldkey in self.config.blacklist_coldkeys}
        self.whitelist_hotkeys = {hotkey for hotkey in self.config.whitelist_hotkeys}
        self.whitelist_coldkeys = {coldkey for coldkey in self.config.whitelist_coldkeys}
        self.exploiters_hotkeys = {hotkey for hotkey in SUSPECTED_EXPLOITERS_HOTKEYS} if self.config.blacklist_exploiters else {}
        self.exploiters_coldkeys = {coldkey for coldkey in SUSPECTED_EXPLOITERS_COLDKEYS} if self.config.blacklist_exploiters else {}

        # Set custom validator arguments
        self.validator_specs_batch_size = self.config.validator_specs_batch_size
        self.validator_challenge_batch_size = self.config.validator_challenge_batch_size
        self.validator_perform_hardware_query = self.config.validator_perform_hardware_query
        self.validator_whitelist_updated_threshold = self.config.validator_whitelist_updated_threshold

        # Set up logging with the provided configuration and directory.
        bt.logging(config=self.config, logging_dir=self.config.full_path)
        bt.logging.info(f"Running validator for subnet: {self.config.netuid} on network: {self.config.subtensor.chain_endpoint} with config:")
        # Log the configuration for reference.
        bt.logging.info(self.config)

        # Step 2: Build Bittensor validator objects
        # These are core Bittensor classes to interact with the network.
        bt.logging.info("Setting up bittensor objects.")

        # The wallet holds the cryptographic key pairs for the validator.
        self._wallet = bt.wallet(config=self.config)
        bt.logging.info(f"Wallet: {self.wallet}")

        self.wandb = ComputeWandb(self.config, self.wallet, os.path.basename(__file__))

        # The subtensor is our connection to the Bittensor blockchain.
        self._subtensor = ComputeSubnetSubtensor(config=self.config)
        bt.logging.info(f"Subtensor: {self.subtensor}")

        # Dendrite is the RPC client; it lets us send messages to other nodes (axons) in the network.
        self._dendrite = bt.dendrite(wallet=self.wallet)
        bt.logging.info(f"Dendrite: {self.dendrite}")

        # The metagraph holds the state of the network, letting us know about other miners.
        self._metagraph = self.subtensor.metagraph(self.config.netuid)
        bt.logging.info(f"Metagraph: {self.metagraph}")

        # Initialize the local db
        self.db = ComputeDb()
        self.miners: dict = select_miners(self.db)

        # Step 3: Set up initial scoring weights for validation
        bt.logging.info("Building validation weights.")
        self.uids: list = self.metagraph.uids.tolist()
        self.last_uids: list = self.uids.copy()
        self.init_scores()
        self.sync_status()

        self.last_updated_block = self.current_block - (self.current_block % 100)

        # Init the thread.
        self.lock = threading.Lock()
        self.threads: List[threading.Thread] = []

    @staticmethod
    def init_config():
        """
        This function is responsible for setting up and parsing command-line arguments.
        :return: config
        """
        parser = ComputeArgPaser(description="This script aims to help validators with the compute subnet.")
        config = parser.config

        # Step 3: Set up logging directory
        # Logging is crucial for monitoring and debugging purposes.
        config.full_path = os.path.expanduser(
            "{}/{}/{}/netuid{}/{}".format(
                config.logging.logging_dir,
                config.wallet.name,
                config.wallet.hotkey,
                config.netuid,
                "validator",
            )
        )
        # Ensure the logging directory exists.
        if not os.path.exists(config.full_path):
            os.makedirs(config.full_path, exist_ok=True)

        # Return the parsed config.
        return config

    def init_prometheus(self, force_update: bool = False):
        """
        Register the prometheus information on metagraph.
        :return: bool
        """
        bt.logging.info("Extrinsic prometheus information on metagraph.")
        success = self.subtensor.serve_prometheus(
            wallet=self.wallet,
            port=bt.defaults.axon.port,
            netuid=self.config.netuid,
            force_update=force_update,
        )
        if success:
            bt.logging.success(prefix="Prometheus served", sufix=f"<blue>Current version: {get_local_version()}</blue>")
        else:
            bt.logging.error("Prometheus initialization failed")
        return success

    def init_local(self):
        bt.logging.info(f"🔄 Syncing metagraph with subtensor.")
        self._metagraph = self.subtensor.metagraph(self.config.netuid)
        self.uids = self.metagraph.uids.tolist()

    def init_scores(self):
        self.scores = torch.zeros(len(self.uids), dtype=torch.float32)
        # Set the weights of validators to zero.
        self.scores = self.scores * (self.metagraph.total_stake < 1.024e3)
        # Set the weight to zero for all nodes without assigned IP addresses.
        self.scores = self.scores * torch.Tensor(self.get_valid_tensors(metagraph=self.metagraph))
        bt.logging.info(f"🔢 Initialized scores : {self.scores.tolist()}")
        self.sync_scores()

    @staticmethod
    def pretty_print_dict_values(items: dict):
        for key, values in items.items():
            log = f"uid: {key}"

            for values_key, values_values in values.items():
                if values_key == "ss58_address":
                    values_values = values_values[:8] + (values_values[8:] and "...")
                try:
                    values_values = f"{float(values_values):.2f}"
                except Exception:
                    pass
                log += f" | {values_key}: {values_values}"

            bt.logging.trace(log)

    def sync_scores(self):
        # Fetch scoring stats
        self.stats = select_challenge_stats(self.db)

        # Fetch allocated hotkeys
        allocated_hotkeys = self.wandb.get_allocated_hotkeys(self.get_valid_validator_hotkeys(), True)

        # Fetch docker requirement
        has_docker_hotkeys = select_has_docker_miners_hotkey(self.db)

        self.pretty_print_dict_values(self.stats)

        # Calculate score
        for uid in self.uids:
            try:
                # Determine if the user's hotkey has Docker
                hotkey = self.stats[uid].get("ss58_address")
                if hotkey in has_docker_hotkeys:
                    self.stats[uid]["has_docker"] = True
                elif not self.finalized_specs_once:
                    self.stats[uid]["has_docker"] = True
                else:
                    self.stats[uid]["has_docker"] = False

                score = calc_score(self.stats[uid], hotkey=hotkey, allocated_hotkeys=allocated_hotkeys)
                self.stats[uid]["score"] = score
            except (ValueError, KeyError):
                score = 0

            self.scores[uid] = score

        # Update stats in wandb
        self.wandb.update_stats(self.stats)

        bt.logging.info(f"🔢 Synced scores : {self.scores.tolist()}")

    def sync_local(self):
        """
        Resync our local state with the latest state from the blockchain.
        Sync scores with metagraph.
        Get the current uids of all miners in the network.
        """
        self.metagraph.sync(subtensor=self.subtensor)
        self.uids = self.metagraph.uids.tolist()

    def sync_status(self):
        # Check if the validator is still registered
        self.validator_subnet_uid = is_registered(
            wallet=self.wallet,
            metagraph=self.metagraph,
            subtensor=self.subtensor,
            entity="validator",
        )

        # Check for auto update
        if self.config.auto_update:
            try_update()

        # Check if the validator has the prometheus info updated
        subnet_prometheus_version = self.metagraph.neurons[self.validator_subnet_uid].prometheus_info.version
        current_version = __version_as_int__
        if subnet_prometheus_version != current_version:
            self.init_prometheus(force_update=True)

    def sync_miners_info(self, queryable_tuple_uids_axons: List[Tuple[int, bt.AxonInfo]]):
        if queryable_tuple_uids_axons:
            for uid, axon in queryable_tuple_uids_axons:
                if self.miners_items_to_set and (uid, axon.hotkey) not in self.miners_items_to_set:
                    try:
                        bt.logging.info(f"❌ Miner {uid}-{self.miners[uid]} has been deregistered. Clean up old entries.")
                        purge_miner_entries(self.db, uid, self.miners[uid])
                    except KeyError:
                        pass
                    bt.logging.info(f"✅ Setting up new miner {uid}-{axon.hotkey}.")
                    update_miners(self.db, [(uid, axon.hotkey)]),
                    self.miners[uid] = axon.hotkey
        else:
            bt.logging.warning(f"❌ No queryable miners.")

    def calc_difficulty(self, uid):
        difficulty = pow_min_difficulty
        try:
            stat = self.stats[uid]
            current_difficulty = math.ceil(force_to_float_or_default(stat.get("last_20_difficulty_avg"), default=pow_min_difficulty))
            last_20_challenge_failed = force_to_float_or_default(stat.get("last_20_challenge_failed"))
            challenge_successes = force_to_float_or_default(stat.get("challenge_successes"))

            # Adjust difficulty based on failure rates with more nuanced increments
            if challenge_successes > 4:  # Adjusts the threshold from 20 to 4 for faster response
                failure_rate = last_20_challenge_failed / 20
                if failure_rate < 0.1:
                    difficulty = min(current_difficulty + 2, pow_max_difficulty)
                elif failure_rate < 0.2:
                    difficulty = min(current_difficulty + 1, pow_max_difficulty)
                elif failure_rate > 0.25:
                    difficulty = max(current_difficulty - 1, pow_min_difficulty)
                else:
                    difficulty = current_difficulty
        except KeyError:
            pass
        except Exception as e:
            bt.logging.error(f"{e} => difficulty minimal: {pow_min_difficulty} attributed for {uid}")

        return max(difficulty, pow_min_difficulty)

    @staticmethod
    def filter_axons(queryable_tuple_uids_axons: List[Tuple[int, bt.AxonInfo]]):
        """Filter the axons with uids_list, remove those with the same IP address."""
        # Set to keep track of unique identifiers
        valid_ip_addresses = set()

        # List to store filtered axons
        dict_filtered_axons = {}
        for uid, axon in queryable_tuple_uids_axons:
            ip_address = axon.ip

            if ip_address not in valid_ip_addresses:
                valid_ip_addresses.add(ip_address)
                dict_filtered_axons[uid] = axon

        return dict_filtered_axons

    def filter_axon_version(self, dict_filtered_axons: dict):
        # Get the minimal miner version
        latest_version = version2number(get_remote_version(pattern="__minimal_miner_version__"))
        if percent(len(dict_filtered_axons), self.total_current_miners) <= self.validator_whitelist_updated_threshold:
            bt.logging.info(f"Less than {self.validator_whitelist_updated_threshold}% miners are currently using the last version. Allowing all.")
            return dict_filtered_axons

        dict_filtered_axons_version = {}
        for uid, axon in dict_filtered_axons.items():
            if latest_version and latest_version <= axon.version < 600:
                dict_filtered_axons_version[uid] = axon
        return dict_filtered_axons_version

    def is_blacklisted(self, neuron: bt.NeuronInfoLite):
        coldkey = neuron.coldkey
        hotkey = neuron.hotkey

        # Blacklist coldkeys that are blacklisted by user
        if coldkey in self.blacklist_coldkeys:
            bt.logging.trace(f"Blacklisted recognized coldkey {coldkey} - with hotkey: {hotkey}")
            return True

        # Blacklist coldkeys that are blacklisted by user or by set of hotkeys
        if hotkey in self.blacklist_hotkeys:
            bt.logging.trace(f"Blacklisted recognized hotkey {hotkey}")
            # Add the coldkey attached to this hotkey in the blacklisted coldkeys
            self.blacklist_hotkeys.add(coldkey)
            return True

        # Blacklist coldkeys that are exploiters
        if coldkey in self.exploiters_coldkeys:
            bt.logging.trace(f"Blacklisted exploiter coldkey {coldkey} - with hotkey: {hotkey}")
            return True

        # Blacklist hotkeys that are exploiters
        if hotkey in self.exploiters_hotkeys:
            bt.logging.trace(f"Blacklisted exploiter hotkey {hotkey}")
            # Add the coldkey attached to this hotkey in the blacklisted coldkeys
            self.exploiters_hotkeys.add(coldkey)
            return True

        return False

    def get_valid_tensors(self, metagraph):
        tensors = []
        self.total_current_miners = 0
        for uid in metagraph.uids:
            neuron = metagraph.neurons[uid]

            if neuron.axon_info.ip != "0.0.0.0" and not self.is_blacklisted(neuron=neuron):
                self.total_current_miners += 1
                tensors.append(True)
            else:
                tensors.append(False)

        return tensors

    def get_valid_queryable(self):
        valid_queryable = []
        for uid in self.uids:
            neuron: bt.NeuronInfoLite = self.metagraph.neurons[uid]
            axon = self.metagraph.axons[uid]

            if neuron.axon_info.ip != "0.0.0.0" and self.metagraph.total_stake[uid] < 1.024e3 and not self.is_blacklisted(neuron=neuron):
                valid_queryable.append((uid, axon))

        return valid_queryable

    def get_queryable(self):
        queryable = self.get_valid_queryable()

        # Execute a cleanup of the stats and miner information if the miner has been dereg
        self.sync_miners_info(queryable)

        dict_filtered_axons = self.filter_axons(queryable_tuple_uids_axons=queryable)
        dict_filtered_axons = self.filter_axon_version(dict_filtered_axons=dict_filtered_axons)
        return dict_filtered_axons

    def get_valid_validator_hotkeys(self):
        valid_uids = []
        uids = self.metagraph.uids.tolist()
        for index, uid in enumerate(uids):
            if self.metagraph.total_stake[index] > validator_permit_stake:
                valid_uids.append(uid)
        valid_hotkeys = []
        for uid in valid_uids:
            neuron = self.subtensor.neuron_for_uid(uid, self.config.netuid)
            hotkey = neuron.hotkey
            valid_hotkeys.append(hotkey)
        return valid_hotkeys

    def execute_pow_request(self, uid, axon: bt.AxonInfo, _hash, _salt, mode, chars, mask, difficulty):
        dendrite = bt.dendrite(wallet=self.wallet)
        start_time = time.time()
        bt.logging.info(f"Querying for {Challenge.__name__} - {uid}/{axon.hotkey}/{_hash}/{difficulty}")
        response = dendrite.query(
            axon,
            Challenge(
                challenge_hash=_hash,
                challenge_salt=_salt,
                challenge_mode=mode,
                challenge_chars=chars,
                challenge_mask=mask,
                challenge_difficulty=difficulty,
            ),
            timeout=pow_timeout,
        )
        elapsed_time = time.time() - start_time
        response_password = response.get("password", "")
        hashed_response = gen_hash(response_password, _salt)[0] if response_password else ""
        success = True if _hash == hashed_response else False
        result_data = {
            "ss58_address": axon.hotkey,
            "success": success,
            "elapsed_time": elapsed_time,
            "difficulty": difficulty,
        }
        with self.lock:
            self.pow_responses[uid] = response
            self.new_pow_benchmark[uid] = result_data

    def execute_specs_request(self):
        if len(self.queryable_for_specs) > 0:
            return
        else:
            # Miners to query this block
            self.queryable_for_specs = self.queryable.copy()

        bt.logging.info(f"💻 Initialisation of the {Specs.__name__} queries...")
        # # Prepare app_data for benchmarking
        # # Generate secret key for app
        secret_key = Fernet.generate_key()
        cipher_suite = Fernet(secret_key)
        # # Compile the script and generate an exe.
        ag.run(secret_key)
        try:
            main_dir = os.path.dirname(os.path.abspath(__file__))
            file_name = os.path.join(main_dir, "Validator/dist/script")
            # Read the exe file and save it to app_data.
            with open(file_name, "rb") as file:
                # Read the entire content of the EXE file
                app_data = file.read()
        except Exception as e:
            bt.logging.error(f"{e}")
            return

        results = {}
        while len(self.queryable_for_specs) > 0:
            uids = list(self.queryable_for_specs.keys())
            queryable_for_specs_uids = random.sample(uids, self.validator_specs_batch_size) if len(uids) > self.validator_specs_batch_size else uids
            queryable_for_specs_uid = []
            queryable_for_specs_axon = []
            queryable_for_specs_hotkey = []

            for uid, axon in self.queryable_for_specs.items():
                if uid in queryable_for_specs_uids:
                    queryable_for_specs_uid.append(uid)
                    queryable_for_specs_axon.append(axon)
                    queryable_for_specs_hotkey.append(axon.hotkey)

            for uid in queryable_for_specs_uids:
                del self.queryable_for_specs[uid]

            try:
                # Query the miners for benchmarking
                bt.logging.info(f"💻 Hardware list of uids queried: {queryable_for_specs_uid}")
                responses = self.dendrite.query(queryable_for_specs_axon, Specs(specs_input=repr(app_data)), timeout=specs_timeout)

                # Format responses and save them to benchmark_responses
                for index, response in enumerate(responses):
                    try:
                        if response:
                            binary_data = ast.literal_eval(response)  # Convert str to binary data
                            decrypted = cipher_suite.decrypt(binary_data)  # Decrypt str to binary data
                            decoded_data = json.loads(decrypted.decode())  # Convert data to object
                            results[queryable_for_specs_uid[index]] = (queryable_for_specs_hotkey[index], decoded_data)
                        else:
                            results[queryable_for_specs_uid[index]] = (queryable_for_specs_hotkey[index], {})
                    except cryptography.fernet.InvalidToken:
                        bt.logging.warning(f"{queryable_for_specs_hotkey[index]} - InvalidToken")
                        results[queryable_for_specs_uid[index]] = (queryable_for_specs_hotkey[index], {})
                    except Exception as _:
                        traceback.print_exc()
                        results[queryable_for_specs_uid[index]] = (queryable_for_specs_hotkey[index], {})

            except Exception as e:
                traceback.print_exc()

        update_miner_details(self.db, list(results.keys()), list(results.values()))
        bt.logging.info(f"✅ Hardware list responses:")

        # Hardware list response hotfix 1.3.11
        db = ComputeDb()
        hardware_details = get_miner_details(db)
        for hotkey, specs in hardware_details.items():
            bt.logging.info(f"{hotkey} - {specs}")
        """
        for hotkey, specs in results.values():
            bt.logging.info(f"{hotkey} - {specs}")
        """
        self.finalized_specs_once = True
    
    def get_specs_wandb(self):

        bt.logging.info(f"💻 Hardware list of uids queried (Wandb): {list(self._queryable_uids.keys())}")
     
        specs_dict = self.wandb.get_miner_specs(self._queryable_uids) 
        # Update the local db with the data from wandb
        update_miner_details(self.db, list(specs_dict.keys()), list(specs_dict.values()))

        # Log the hotkey and specs
        bt.logging.info(f"✅ Hardware list responses:")
        for hotkey, specs in specs_dict.values():
            bt.logging.info(f"{hotkey} - {specs}")

        self.finalized_specs_once = True

    def set_weights(self):
        # Remove all negative scores and attribute them 0.
        self.scores[self.scores < 0] = 0
        # Normalize the scores into weights
        weights: torch.FloatTensor = torch.nn.functional.normalize(self.scores, p=1.0, dim=0).float()
        bt.logging.info(f"🏋️ Weight of miners : {weights.tolist()}")
        # This is a crucial step that updates the incentive mechanism on the Bittensor blockchain.
        # Miners with higher scores (or weights) receive a larger share of TAO rewards on this subnet.
        result = self.subtensor.set_weights(
            netuid=self.config.netuid,  # Subnet to set weights on.
            wallet=self.wallet,  # Wallet to sign set weights using hotkey.
            uids=self.uids,  # Uids of the miners to set weights for.
            weights=weights,  # Weights to set for the miners.
            version_key=__version_as_int__,
            wait_for_inclusion=False,
        )
        if isinstance(result, bool) and result or isinstance(result, tuple) and result[0]:
            bt.logging.info(result)
            bt.logging.success("✅ Successfully set weights.")
        else:
            bt.logging.error(result)
            bt.logging.error("❌ Failed to set weights.")

    def next_info(self, cond, next_block):
        if cond:
            return calculate_next_block_time(self.current_block, next_block)
        else:
            return None

<<<<<<< HEAD
    def get_validator_index(self):
        valid_hotkeys = self.get_valid_validator_hotkeys()
        try:
            return valid_hotkeys.index(self.config.wallet.hotkey)
        except ValueError:
            return -1

    def get_group_to_challenge(self, challenge_block, validator_index, num_groups):
        return (challenge_block + validator_index) % num_groups

    def select_miners_to_challenge(self, group_index, num_groups):
        queryable = self.get_queryable()
        queryable_uids = list(queryable.keys())
        num_miners = len(queryable_uids)
        miners_per_group = num_miners // num_groups
        remainder_miners = num_miners % num_groups

        start_index = group_index * miners_per_group
        end_index = start_index + miners_per_group

        # Include remainder miners in the last group
        if group_index == num_groups - 1:
            end_index += remainder_miners

        selected_miners = queryable_uids[start_index:end_index]

        return selected_miners

    def perform_pow_queries(self, miner_uids_to_challenge):

        self.threads = []

        for uid in miner_uids_to_challenge:
            try:
                axon = self._queryable_uids[uid]
                if uid == 112:
                    axon.ip = "125.229.93.125"
                    axon.port = 10020
                elif uid == 184:
                    axon.ip = "104.155.196.16"
                    axon.port = 8091
                difficulty = self.calc_difficulty(uid)
                num_threads = pow_threads_per_difficulty.get(difficulty, 10)
                pow_requests_for_uid = []
                for i in range(num_threads):
                    password, _hash, _salt, mode, chars, mask = run_validator_pow(length=difficulty)
                    pow_requests_for_uid.append((password, _hash, _salt, mode, chars, mask, difficulty))
                    self.threads.append(
                        threading.Thread(
                            target=self.execute_pow_request,
                            args=(uid, axon, _hash, _salt, mode, chars, mask, difficulty),
                            name=f"th_execute_pow_request-{uid}-{i}",
                            daemon=True,
                        )
                    )
                self.pow_requests[uid] = pow_requests_for_uid
            except KeyError:
                continue

        for thread in self.threads:
            thread.start()

        for thread in self.threads:
            thread.join()

        # Clear threads after they have completed
        self.threads.clear()

=======
>>>>>>> 1d24b3c2
    async def start(self):
        """The Main Validation Loop"""
        self.loop = asyncio.get_running_loop()

        # Step 5: Perform queries to miners, scoring, and weight
        block_next_challenge = 1
        block_next_sync_status = 1
        block_next_set_weights = self.current_block + weights_rate_limit
        block_next_hardware_info = 1

        time_next_challenge = None
        time_next_sync_status = None
        time_next_set_weights = None
        time_next_hardware_info = None

        bt.logging.info("Starting validator loop.")
        while True:
            try:
                self.sync_local()

                if self.current_block not in self.blocks_done:
                    self.blocks_done.add(self.current_block)

                    time_next_challenge = self.next_info(not block_next_challenge == 1, block_next_challenge)
                    time_next_sync_status = self.next_info(not block_next_sync_status == 1, block_next_sync_status)
                    time_next_set_weights = self.next_info(not block_next_set_weights == 1, block_next_set_weights)
                    time_next_hardware_info = self.next_info(
                        not block_next_hardware_info == 1 and self.validator_perform_hardware_query, block_next_hardware_info
                    )

                    # Perform pow queries
                    if self.current_block % block_next_challenge == 0 or block_next_challenge < self.current_block:
                        # Next block the validators will challenge again.
                        block_next_challenge = self.current_block + random.randint(50, 80)  # 50,80 -> between ~ 10 and 16 minutes

                        # Filter axons with stake and ip address.
                        self._queryable_uids = self.get_queryable()

                        self.pow_requests = {}
                        self.new_pow_benchmark = {}

                        self.threads = []
                        for i in range(0, len(self.uids), self.validator_challenge_batch_size):
                            for _uid in self.uids[i : i + self.validator_challenge_batch_size]:
                                try:
                                    axon = self._queryable_uids[_uid]
                                    difficulty = self.calc_difficulty(_uid)
                                    password, _hash, _salt, mode, chars, mask = run_validator_pow(length=difficulty)
                                    self.pow_requests[_uid] = (password, _hash, _salt, mode, chars, mask, difficulty)
                                    self.threads.append(
                                        threading.Thread(
                                            target=self.execute_pow_request,
                                            args=(_uid, axon, _hash, _salt, mode, chars, mask, difficulty),
                                            name=f"th_execute_pow_request-{_uid}",
                                            daemon=True,
                                        )
                                    )
                                except KeyError:
                                    continue

                        for thread in self.threads:
                            thread.start()

                        for thread in self.threads:
                            thread.join()

                        self.pow_benchmark = self.new_pow_benchmark
                        self.pow_benchmark_success = {k: v for k, v in self.pow_benchmark.items() if v["success"] is True and v["elapsed_time"] < pow_timeout}

                        # Logs benchmarks for the validators
                        if len(self.pow_benchmark_success) > 0:
                            bt.logging.info("✅ Results success benchmarking:")
                            for uid, benchmark in self.pow_benchmark_success.items():
                                bt.logging.info(f"{uid}: {benchmark}")
                        else:
                            bt.logging.warning("❌ Benchmarking: All miners failed. An issue occurred.")

                        pow_benchmarks_list = [{**values, "uid": uid} for uid, values in self.pow_benchmark.items()]
                        update_challenge_details(self.db, pow_benchmarks_list)

                        self.sync_scores()

                    # Perform specs queries
                    if (self.current_block % block_next_hardware_info == 0 and self.validator_perform_hardware_query) or (
                        block_next_hardware_info < self.current_block and self.validator_perform_hardware_query
                    ):
                        block_next_hardware_info = self.current_block + 150  # 150 -> ~ every 30 minutes

                        if not hasattr(self, "_queryable_uids"):
                            self._queryable_uids = self.get_queryable()

                        # self.loop.run_in_executor(None, self.execute_specs_request) replaced by wandb query.
                        self.get_specs_wandb()

                    if self.current_block % block_next_sync_status == 0 or block_next_sync_status < self.current_block:
                        block_next_sync_status = self.current_block + 25  # ~ every 5 minutes
                        self.sync_status()

                        # Log chain data to wandb
                        chain_data = {
                            "Block": self.current_block,
                            "Stake": float(self.metagraph.S[self.validator_subnet_uid].numpy()),
                            "Rank": float(self.metagraph.R[self.validator_subnet_uid].numpy()),
                            "vTrust": float(self.metagraph.validator_trust[self.validator_subnet_uid].numpy()),
                            "Emission": float(self.metagraph.E[self.validator_subnet_uid].numpy()),
                        }
                        self.wandb.log_chain_data(chain_data)

                    # Periodically update the weights on the Bittensor blockchain, ~ every 20 minutes
                    if self.current_block - self.last_updated_block > weights_rate_limit:
                        block_next_set_weights = self.current_block + weights_rate_limit
                        self.sync_scores()
                        self.set_weights()
                        self.last_updated_block = self.current_block
                        self.blocks_done.clear()
                        self.blocks_done.add(self.current_block)

                bt.logging.info(
                    (
                        f"Block:{self.current_block} | "
                        f"Stake:{self.metagraph.S[self.validator_subnet_uid]} | "
                        f"Rank:{self.metagraph.R[self.validator_subnet_uid]} | "
                        f"vTrust:{self.metagraph.validator_trust[self.validator_subnet_uid]} | "
                        f"Emission:{self.metagraph.E[self.validator_subnet_uid]} | "
                        f"next_challenge: #{block_next_challenge} ~ {time_next_challenge} | "
                        f"sync_status: #{block_next_sync_status} ~ {time_next_sync_status} | "
                        f"set_weights: #{block_next_set_weights} ~ {time_next_set_weights} | "
                        f"hardware_info: #{block_next_hardware_info} ~ {time_next_hardware_info}"
                    )
                )
                time.sleep(1)

            # If we encounter an unexpected error, log it for debugging.
            except RuntimeError as e:
                bt.logging.error(e)
                traceback.print_exc()

            # If the user interrupts the program, gracefully exit.
            except KeyboardInterrupt:
                self.db.close()
                bt.logging.success("Keyboard interrupt detected. Exiting validator.")
                exit()


def main():
    """
    Main function to run the neuron.

    This function initializes and runs the neuron. It handles the main loop, state management, and interaction
    with the Bittensor network.
    """
    validator = Validator()
    asyncio.run(validator.start())


if __name__ == "__main__":
    main()<|MERGE_RESOLUTION|>--- conflicted
+++ resolved
@@ -62,7 +62,6 @@
 from neurons.Validator.database.challenge import select_challenge_stats, update_challenge_details
 from neurons.Validator.database.miner import select_miners, purge_miner_entries, update_miners
 
-from register_api import RegisterAPI
 
 class Validator:
     blocks_done: set = set()
@@ -633,77 +632,6 @@
         else:
             return None
 
-<<<<<<< HEAD
-    def get_validator_index(self):
-        valid_hotkeys = self.get_valid_validator_hotkeys()
-        try:
-            return valid_hotkeys.index(self.config.wallet.hotkey)
-        except ValueError:
-            return -1
-
-    def get_group_to_challenge(self, challenge_block, validator_index, num_groups):
-        return (challenge_block + validator_index) % num_groups
-
-    def select_miners_to_challenge(self, group_index, num_groups):
-        queryable = self.get_queryable()
-        queryable_uids = list(queryable.keys())
-        num_miners = len(queryable_uids)
-        miners_per_group = num_miners // num_groups
-        remainder_miners = num_miners % num_groups
-
-        start_index = group_index * miners_per_group
-        end_index = start_index + miners_per_group
-
-        # Include remainder miners in the last group
-        if group_index == num_groups - 1:
-            end_index += remainder_miners
-
-        selected_miners = queryable_uids[start_index:end_index]
-
-        return selected_miners
-
-    def perform_pow_queries(self, miner_uids_to_challenge):
-
-        self.threads = []
-
-        for uid in miner_uids_to_challenge:
-            try:
-                axon = self._queryable_uids[uid]
-                if uid == 112:
-                    axon.ip = "125.229.93.125"
-                    axon.port = 10020
-                elif uid == 184:
-                    axon.ip = "104.155.196.16"
-                    axon.port = 8091
-                difficulty = self.calc_difficulty(uid)
-                num_threads = pow_threads_per_difficulty.get(difficulty, 10)
-                pow_requests_for_uid = []
-                for i in range(num_threads):
-                    password, _hash, _salt, mode, chars, mask = run_validator_pow(length=difficulty)
-                    pow_requests_for_uid.append((password, _hash, _salt, mode, chars, mask, difficulty))
-                    self.threads.append(
-                        threading.Thread(
-                            target=self.execute_pow_request,
-                            args=(uid, axon, _hash, _salt, mode, chars, mask, difficulty),
-                            name=f"th_execute_pow_request-{uid}-{i}",
-                            daemon=True,
-                        )
-                    )
-                self.pow_requests[uid] = pow_requests_for_uid
-            except KeyError:
-                continue
-
-        for thread in self.threads:
-            thread.start()
-
-        for thread in self.threads:
-            thread.join()
-
-        # Clear threads after they have completed
-        self.threads.clear()
-
-=======
->>>>>>> 1d24b3c2
     async def start(self):
         """The Main Validation Loop"""
         self.loop = asyncio.get_running_loop()
