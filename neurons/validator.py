# The MIT License (MIT)
# Copyright © 2023 Crazydevlegend
# Copyright © 2023 Rapiiidooo
#
# Permission is hereby granted, free of charge, to any person obtaining a copy of this software and associated
# documentation files (the “Software”), to deal in the Software without restriction, including without limitation
# the rights to use, copy, modify, merge, publish, distribute, sublicense, and/or sell copies of the Software,
# and to permit persons to whom the Software is furnished to do so, subject to the following conditions:
#
# The above copyright notice and this permission notice shall be included in all copies or substantial portions of
# the Software.
#
# THE SOFTWARE IS PROVIDED “AS IS”, WITHOUT WARRANTY OF ANY KIND, EXPRESS OR IMPLIED, INCLUDING BUT NOT LIMITED TO
# THE WARRANTIES OF MERCHANTABILITY, FITNESS FOR A PARTICULAR PURPOSE AND NONINFRINGEMENT. IN NO EVENT SHALL
# THE AUTHORS OR COPYRIGHT HOLDERS BE LIABLE FOR ANY CLAIM, DAMAGES OR OTHER LIABILITY, WHETHER IN AN ACTION
# OF CONTRACT, TORT OR OTHERWISE, ARISING FROM, OUT OF OR IN CONNECTION WITH THE SOFTWARE OR THE USE OR OTHER
# DEALINGS IN THE SOFTWARE.

import asyncio
import base64
import json
import os
import random
import threading
import traceback
import uuid
import numpy as np
<<<<<<< HEAD
=======
import yaml
import multiprocessing
import tempfile
>>>>>>> 5fb481e2
from asyncio import AbstractEventLoop
from typing import Dict, Tuple, List
from pathlib import Path

import bittensor as bt
import time
import paramiko
import requests

import torch
from torch._C._te import Tensor  # type: ignore
import RSAEncryption as rsa
import concurrent.futures
from collections import defaultdict

import Validator.app_generator as ag
from compute import (
    SUSPECTED_EXPLOITERS_HOTKEYS,
    SUSPECTED_EXPLOITERS_COLDKEYS,
    __version_as_int__,
    validator_permit_stake,
    weights_rate_limit
)
from compute.axon import ComputeSubnetSubtensor
from compute.protocol import Allocate
from compute.pubsub import PubSubClient
from compute.utils.db import ComputeDb
from compute.utils.math import percent
from compute.utils.parser import ComputeArgPaser
from compute.utils.subtensor import is_registered, get_current_block, calculate_next_block_time
from compute.utils.version import try_update, get_local_version, version2number, get_remote_version
from compute.wandb.wandb import ComputeWandb
from neurons.Validator.calculate_pow_score import calc_score_pog
from neurons.Validator.database.allocate import update_miner_details, get_miner_details
from neurons.Validator.database.miner import select_miners, purge_miner_entries, update_miners
<<<<<<< HEAD
from neurons.Validator.pog import (
    adjust_matrix_size,
    compute_script_hash,
    execute_script_on_miner,
    get_random_seeds,
    load_yaml_config,
    parse_merkle_output,
    receive_responses,
    send_challenge_indices,
    send_script_and_request_hash,
    parse_benchmark_output,
    identify_gpu,
    send_seeds,
    get_remote_gpu_info,
    verify_responses,
)
from neurons.Validator.database.pog import (
    get_pog_specs,
    retrieve_stats,
    update_pog_stats,
    write_stats,
)
from neurons.Validator.health_check import perform_health_check

=======
from neurons.Validator.pog import prng, adjust_matrix_size, compute_script_hash, execute_script_on_miner, get_random_seeds, load_yaml_config, parse_merkle_output, receive_responses, send_challenge_indices, send_script_and_request_hash, parse_benchmark_output, identify_gpu, send_seeds, verify_merkle_proof_row, get_remote_gpu_info, verify_responses, merkle_ok
from neurons.Validator.database.pog import get_pog_specs, retrieve_stats, update_pog_stats, write_stats, purge_pog_stats
>>>>>>> 5fb481e2

class Validator:
    blocks_done: set = set()

    pow_requests: dict = {}
    pow_responses: dict = {}
    pow_benchmark: dict = {}
    new_pow_benchmark: dict = {}
    pow_benchmark_success: dict = {}

    queryable_for_specs: dict = {}
    finalized_specs_once: bool = False

    total_current_miners: int = 0

    scores: Tensor
    stats: dict

    validator_subnet_uid: int

    _queryable_uids: Dict[int, bt.AxonInfo]

    loop: AbstractEventLoop

    @property
    def wallet(self) -> bt.wallet: # type: ignore
        return self._wallet

    @property
    def subtensor(self) -> ComputeSubnetSubtensor:
        return self._subtensor


    @property
    def metagraph(self) -> bt.metagraph: # type: ignore
        return self._metagraph

    @property
    def queryable(self):
        return self._queryable_uids

    @property
    def queryable_uids(self):
        return [uid for uid in self._queryable_uids.keys()]

    @property
    def queryable_axons(self):
        return [axon for axon in self._queryable_uids.values()]

    @property
    def queryable_hotkeys(self):
        return [axon.hotkey for axon in self._queryable_uids.values()]

    @property
    def current_block(self):
        return get_current_block(subtensor=self.subtensor)

    @property
    def miners_items_to_set(self):
        return set((uid, hotkey) for uid, hotkey in self.miners.items()) if self.miners else None

    def __init__(self):
        # Step 1: Parse the bittensor and compute subnet config
        self.config = self.init_config()

        # Setup extra args
        self.blacklist_hotkeys = {hotkey for hotkey in self.config.blacklist_hotkeys}
        self.blacklist_coldkeys = {coldkey for coldkey in self.config.blacklist_coldkeys}
        self.whitelist_hotkeys = {hotkey for hotkey in self.config.whitelist_hotkeys}
        self.whitelist_coldkeys = {coldkey for coldkey in self.config.whitelist_coldkeys}
        self.exploiters_hotkeys = {hotkey for hotkey in SUSPECTED_EXPLOITERS_HOTKEYS} if self.config.blacklist_exploiters else {}
        self.exploiters_coldkeys = {coldkey for coldkey in SUSPECTED_EXPLOITERS_COLDKEYS} if self.config.blacklist_exploiters else {}

        # Set custom validator arguments
        self.validator_specs_batch_size = self.config.validator_specs_batch_size
        self.validator_challenge_batch_size = self.config.validator_challenge_batch_size
        self.validator_perform_hardware_query = self.config.validator_perform_hardware_query
        self.validator_whitelist_updated_threshold = self.config.validator_whitelist_updated_threshold

        # Set up logging with the provided configuration and directory.
        bt.logging(config=self.config, logging_dir=self.config.full_path)
        bt.logging.info(f"Running validator for subnet: {self.config.netuid} on network: {self.config.subtensor.chain_endpoint} with config:")
        # Log the configuration for reference.
        bt.logging.info(self.config)

        # Step 2: Build Bittensor validator objects
        # These are core Bittensor classes to interact with the network.
        bt.logging.info("Setting up bittensor objects.")

        # The wallet holds the cryptographic key pairs for the validator.
        self._wallet = bt.wallet(config=self.config)
        bt.logging.info(f"Wallet: {self.wallet}")

        # The subtensor is our connection to the Bittensor blockchain.
        self._subtensor = ComputeSubnetSubtensor(config=self.config)
        bt.logging.info(f"Subtensor: {self.subtensor}")

        # The metagraph holds the state of the network, letting us know about other miners.
        self._metagraph = self.subtensor.metagraph(self.config.netuid)
        bt.logging.info(f"Metagraph: {self.metagraph}")

        self.pubsub_client = PubSubClient(
            wallet=self.wallet,
            config=self.config,
            timeout=30.0,
            auto_refresh_interval=600  # 30 minutes
        )

        # Initialize the local db
        self.db = ComputeDb()
        self.miners: dict = select_miners(self.db)

        # Initialize wandb
        self.wandb = ComputeWandb(self.config, self.wallet, os.path.basename(__file__))

        # STEP 2B: Init Proof of GPU
        # Load configuration from YAML
        config_file = "config.yaml"
        self.config_data = load_yaml_config(config_file)

        # Bring everything else into memory on init, too
        self.gpu_performance  = self.config_data.get("gpu_performance", {})
        self.gpu_time_models  = self.config_data.get("gpu_time_models", {})
        self.merkle_proof     = self.config_data.get("merkle_proof", {})

        # ── server_settings ─────────────────────────────────────
        srv = self.config_data.get("server_settings", {})
        self.server_ip   = srv.get("server_ip",   "65.108.33.88")
        self.server_port = srv.get("server_port", "8000")
        self.server_url  = f"http://{self.server_ip}:{self.server_port}"

        self._last_cfg_pull    = 0.0
        self._cfg_pull_interval = srv.get("pull_interval",300)

        # immediately apply the disk‐based subnet_config
        self.refresh_config_from_server()
        self.load_subnet_config()

        cpu_cores = os.cpu_count() or 1
        configured_max_workers = self.config_data["merkle_proof"].get("max_workers", 32)
        safe_max_workers = min((cpu_cores + 4)*4, configured_max_workers)
        self.executor = concurrent.futures.ThreadPoolExecutor(max_workers=safe_max_workers)
        self.results = {}
        self.gpu_task = None  # Track the GPU task

        # Initialize allocated_hotkeys as an empty list
        self.allocated_hotkeys = []

        # Initialize penalized_hotkeys as an empty list
        self.penalized_hotkeys = []

        # Initialize penalized_hotkeys_checklist as an empty list
        self.penalized_hotkeys_checklist = []

        # Step 3: Set up initial scoring weights for validation
        bt.logging.info("Building validation weights.")
        self.uids: list = self.metagraph.uids.tolist()
        self.last_uids: list = self.uids.copy()
        self.init_scores()
        self.sync_status()

        self.last_updated_block = self.current_block - (self.current_block % 100)

        # Init the thread.
        self.lock = threading.Lock()
        self.threads: List[threading.Thread] = []

    @staticmethod
    def init_config():
        """
        This function is responsible for setting up and parsing command-line arguments.
        :return: config
        """
        parser = ComputeArgPaser(description="This script aims to help validators with the compute subnet.")
        config = parser.config

        # Step 3: Set up logging directory
        # Logging is crucial for monitoring and debugging purposes.
        config.full_path = os.path.expanduser(
            "{}/{}/{}/netuid{}/{}".format(
                config.logging.logging_dir,
                config.wallet.name,
                config.wallet.hotkey,
                config.netuid,
                "validator",
            )
        )
        # Ensure the logging directory exists.
        if not os.path.exists(config.full_path):
            os.makedirs(config.full_path, exist_ok=True)

        # Return the parsed config.
        return config

    def init_prometheus(self):
        """
        Register the prometheus information on metagraph.
        :return: bool
        """
        # extrinsic prometheus is removed at 8.2.1

        bt.logging.info("Extrinsic prometheus information on metagraph.")

        success = self._subtensor.serve_prometheus(
            wallet=self.wallet,
            port=bt.core.settings.DEFAULTS.axon.port,
            netuid=self.config.netuid
        )
        if success:
            bt.logging.success(
                prefix="Prometheus served",
                suffix=f"<blue>Current version: {get_local_version()}</blue>"  # Corrected keyword
            )
        else:
            bt.logging.error("Prometheus initialization failed")
        return success

    def init_local(self):
        bt.logging.info(f"🔄 Syncing metagraph with subtensor.")
        self._metagraph = self.subtensor.metagraph(self.config.netuid)
        self.uids = self.metagraph.uids.tolist()

    def init_scores(self):
        self.scores = torch.zeros(len(self.uids), dtype=torch.float32)
        # Set the weights of validators to zero.
        self.scores = self.scores * (self.metagraph.total_stake < 1.024e3)
        # Set the weight to zero for all nodes without assigned IP addresses.
        self.scores = self.scores * torch.Tensor(self.get_valid_tensors(metagraph=self.metagraph))
        bt.logging.info(f"🔢 Initialized scores : {self.scores.tolist()}")
        self.sync_scores()

    def refresh_config_from_server(self):
        """
        Every `_cfg_pull_interval` seconds, fetch the latest JSON config
        from your Streamlit/FastAPI endpoint and re‐apply *all* blocks.
        """
        now = time.time()
        if now - self._last_cfg_pull < self._cfg_pull_interval:
            return
        self._last_cfg_pull = now

        try:
            r = requests.get(f"{self.server_url}/config", timeout=5)
            if r.status_code != 200:
                bt.logging.warning(f"Could not fetch config: HTTP {r.status_code}")
                return

            new_cfg = r.json().get("config", {})
            if not isinstance(new_cfg, dict):
                bt.logging.warning("Remote config payload was not a dict")
                return

            # replace our in‐memory YAML dump
            self.config_data.update(new_cfg)

            # re‐load each section
            self.load_subnet_config()
            self.gpu_performance = new_cfg.get("gpu_performance", {})
            self.gpu_time_models = new_cfg.get("gpu_time_models", {})
            self.merkle_proof    = new_cfg.get("merkle_proof", {})

            bt.logging.info("🔄 Loaded updated config from server.")
        except Exception as e:
            bt.logging.warning(f"Error refreshing config: {e}")

    def load_subnet_config(self):
        subnet_config = self.config_data.get("subnet_config", {})

        # Scheduling constants
        self.blocks_per_epoch = subnet_config.get("blocks_per_epoch", 120)
        self.max_challenge_blocks = subnet_config.get("max_challenge_blocks", 10)
        self.rand_delay_blocks_max = subnet_config.get("rand_delay_blocks_max", 5)
        self.allow_fake_sybil_slot = subnet_config.get("allow_fake_sybil_slot", False)
        self.sybil_eligible_hotkeys = set(
            subnet_config.get("sybil_check_eligible_hotkeys") or []
        )

        # Emission control
        self.total_miner_emission = float(subnet_config.get("total_miner_emission", 0.0))
        self.gpu_weights = subnet_config.get("gpu_weights", {})

        bt.logging.debug(f"🔧 Loaded subnet config:")
        bt.logging.debug(f"  total_miner_emission = {self.total_miner_emission}")

    @staticmethod
    def pretty_print_dict_values(items: dict):
        for key, values in items.items():
            log = f"uid: {key}"

            for values_key, values_values in values.items():
                if values_key == "ss58_address":
                    values_values = values_values[:8] + (values_values[8:] and "...")
                try:
                    values_values = f"{float(values_values):.2f}"
                except Exception:
                    pass
                log += f" | {values_key}: {values_values}"

            bt.logging.trace(log)

    def update_allocation_wandb(self):
        hotkey_list = []
        # Instantiate the connection to the db
        cursor = self.db.get_cursor()
        try:
            # Retrieve all records from the allocation table
            cursor.execute("SELECT id, hotkey, details FROM allocation")
            rows = cursor.fetchall()
            for row in rows:
                id, hotkey, details = row
                hotkey_list.append(hotkey)
        except Exception as e:
            bt.logging.info(f"An error occurred while retrieving allocation details: {e}")
        finally:
            cursor.close()

        # Update wandb
        try:
            self.wandb.update_allocated_hotkeys(hotkey_list, self.penalized_hotkeys)
        except Exception as e:
            bt.logging.info(f"Error updating wandb : {e}")

    def sync_scores(self):
        # Fetch scoring stats
        self.stats = retrieve_stats(self.db)
        miner_details_all = get_miner_details(self.db)

        valid_validator_hotkeys = self.get_valid_validator_hotkeys()

        self.update_allocation_wandb()

        # Fetch allocated hotkeys and stats
        self.allocated_hotkeys = self.wandb.get_allocated_hotkeys(valid_validator_hotkeys, True)
        self.stats_allocated = self.wandb.get_stats_allocated(valid_validator_hotkeys, True)
        penalized_hotkeys = self.wandb.get_penalized_hotkeys_checklist(valid_validator_hotkeys, True)
        self._queryable_uids = self.get_queryable()

        # Calculate score
        for uid in self.uids:
            try:
                if uid not in self._queryable_uids:
                    hotkey = self.metagraph.axons[uid].hotkey
                    self.stats[uid] = {
                        "hotkey": hotkey,
                        "allocated": hotkey in self.allocated_hotkeys,
                        "own_score": True,
                        "score": 0,
                        "gpu_specs": None,
                        "reliability_score": 0.0
                        }
                    self.scores[uid] = 0

                    # Remove entry from PoG stats
                    cursor = self.db.get_cursor()
                    cursor.execute(
                        "DELETE FROM pog_stats WHERE hotkey = ?",
                        (hotkey,),
                    )
                    continue  # Skip further processing for this uid

                axon = self._queryable_uids[uid]
                hotkey = axon.hotkey

                if uid not in self.stats:
                    self.stats[uid] = {}

                self.stats[uid]["hotkey"] = hotkey

                # Mark whether this hotkey is in the allocated list
                self.stats[uid]["allocated"] = hotkey in self.allocated_hotkeys

                # Check GPU specs in our PoG DB
                gpu_specs = get_pog_specs(self.db, hotkey)

                # If found in our local database
                if gpu_specs is not None:
                    score = calc_score_pog(gpu_specs, hotkey, self.allocated_hotkeys, self.config_data)
                    self.stats[uid]["own_score"] = True  # or "yes" if you prefer a string
                else:
                    # If not found locally, try fallback from stats_allocated
                    if uid in self.stats_allocated:
                        if isinstance(self.stats_allocated[uid].get("gpu_specs", None), dict):
                            gpu_specs = self.stats_allocated[uid].get("gpu_specs", None)
                            score = self.stats_allocated[uid].get("score", 0)
                            self.stats[uid]["own_score"] = False
                        else:
                            gpu_specs = None
                            score = 0
                            self.stats[uid]["own_score"] = True
                    else:
                        score = 0
                        gpu_specs = None
                        self.stats[uid]["own_score"] = True

                if (
                    hotkey in penalized_hotkeys
                    or not isinstance(miner_details_all.get(hotkey), dict)
                    or not miner_details_all.get(hotkey)
                ):
                    score = 0

                self.stats[uid]["score"] = score*100
                # Only replace if we actually have new information
                if gpu_specs is not None:
                    self.stats[uid]["gpu_specs"] = gpu_specs

                # Keep or override reliability_score if you want
                if "reliability_score" not in self.stats[uid]:
                    self.stats[uid]["reliability_score"] = 0.0

            except KeyError as e:
                bt.logging.warning(f"KeyError occurred for UID {uid}: {str(e)}")
                score = 0
            except Exception as e:
                bt.logging.warning(f"An unexpected exception occurred for UID {uid}: {str(e)}")
                score = 0

            # Keep a simple reference of scores
            self.scores[uid] = score

        write_stats(self.db, self.stats)

        self.update_allocation_wandb()

        bt.logging.info("-" * 190)
        bt.logging.info("MINER STATS SUMMARY".center(190))
        bt.logging.info("-" * 190)

        for uid, data in self.stats.items():
            hotkey_str = str(data.get("hotkey", "unknown"))

            # Parse GPU specs into a human-readable format
            gpu_specs = data.get("gpu_specs")
            if isinstance(gpu_specs, dict):
                gpu_name = gpu_specs.get("gpu_name", "Unknown GPU")
                num_gpus = gpu_specs.get("num_gpus", 0)
                gpu_str = f"{num_gpus} x {gpu_name}" if num_gpus > 0 else "No GPUs"
            else:
                gpu_str = "N/A"  # Fallback if gpu_specs is not a dict

            # Format score as a float with 2 decimal digits
            raw_score = float(data.get("score", 0))
            score_str = f"{raw_score:.2f}"

            # Retrieve additional fields
            allocated = "yes" if data.get("allocated", False) else "no"
            reliability_score = data.get("reliability_score", 0)
            source = "Local" if data.get("own_score", False) else "External"

            # Format the log with fixed-width fields
            log_entry = (
                f"| UID: {uid:<4} | Hotkey: {hotkey_str:<45} | GPU: {gpu_str:<36} | "
                f"Score: {score_str:7} | Allocated: {allocated:<5} | "
                f"RelScore: {reliability_score:<5} | Source: {source:<9} |"
            )
            bt.logging.info(log_entry)

        # Add a closing dashed line
        bt.logging.info("-" * 190)

        bt.logging.info(f"🔢 Synced scores : {self.scores.tolist()}")

    def sync_local(self):
        """
        Resync our local state with the latest state from the blockchain.
        Sync scores with metagraph.
        Get the current uids of all miners in the network.
        """
        self.metagraph.sync(subtensor=self.subtensor)
        self.uids = self.metagraph.uids.tolist()

    def sync_status(self):
        # Check if the validator is still registered
        self.validator_subnet_uid = is_registered(
            wallet=self.wallet,
            metagraph=self.metagraph,
            subtensor=self.subtensor,
            entity="validator",
        )

        # Check for auto update
        if self.config.auto_update:
            try_update()

        # Check if the validator has the prometheus info updated
        subnet_prometheus_version = self.metagraph.neurons[self.validator_subnet_uid].prometheus_info.version
        current_version = __version_as_int__
        if subnet_prometheus_version != current_version:
            self.init_prometheus()

    def sync_miners_info(self, queryable_tuple_uids_axons: List[Tuple[int, bt.AxonInfo]]):
        if queryable_tuple_uids_axons:
            for uid, axon in queryable_tuple_uids_axons:
                if self.miners_items_to_set and (uid, axon.hotkey) not in self.miners_items_to_set:
                    try:
                        bt.logging.info(f"❌ Miner {uid}-{self.miners[uid]} has been deregistered. Clean up old entries.")
                        purge_miner_entries(self.db, uid, self.miners[uid])
                    except KeyError:
                        pass
                    bt.logging.info(f"✅ Setting up new miner {uid}-{axon.hotkey}.")
                    update_miners(self.db, [(uid, axon.hotkey)]),
                    self.miners[uid] = axon.hotkey
        else:
            bt.logging.warning(f"❌ No queryable miners.")

    @staticmethod
    def filter_axons(queryable_tuple_uids_axons: list[tuple[int, bt.AxonInfo]]) -> dict[int, bt.AxonInfo]:
        """Filter the axons with uids_list, remove those with the same IP address."""
        # FIXME(CSN-904): this does not work as intended, disabling till we know what to do
        bt.logging.debug("Axon filtering disabled")
        return dict(queryable_tuple_uids_axons)

        # Set to keep track of unique identifiers
        valid_ip_addresses = set()

        # List to store filtered axons
        dict_filtered_axons = {}
        for uid, axon in queryable_tuple_uids_axons:
            ip_address = axon.ip

            if ip_address not in valid_ip_addresses:
                valid_ip_addresses.add(ip_address)
                dict_filtered_axons[uid] = axon
            else:
                bt.logging.debug(f"Skipping duplicated IP UID: {uid}")

        return dict_filtered_axons

    def filter_axon_version(self, dict_filtered_axons: dict):
        # Get the minimal miner version
        latest_version = version2number(get_remote_version(pattern="__minimal_miner_version__"))
        if percent(len(dict_filtered_axons), self.total_current_miners) <= self.validator_whitelist_updated_threshold:
            bt.logging.info(f"Less than {self.validator_whitelist_updated_threshold}% miners are currently using the last version. Allowing all.")
            return dict_filtered_axons

        dict_filtered_axons_version = {}
        for uid, axon in dict_filtered_axons.items():
            if latest_version and latest_version <= axon.version:
                dict_filtered_axons_version[uid] = axon
            else:
                bt.logging.debug(f"Skipping outdated version UID: {uid}")
        return dict_filtered_axons_version

    def is_blacklisted(self, neuron: bt.NeuronInfoLite):
        coldkey = neuron.coldkey
        hotkey = neuron.hotkey

        # Blacklist coldkeys that are blacklisted by user
        if coldkey in self.blacklist_coldkeys:
            bt.logging.debug(f"Blacklisted recognized coldkey {coldkey} - with hotkey: {hotkey}")
            return True

        # Blacklist coldkeys that are blacklisted by user or by set of hotkeys
        if hotkey in self.blacklist_hotkeys:
            bt.logging.debug(f"Blacklisted recognized hotkey {hotkey}")
            # Add the coldkey attached to this hotkey in the blacklisted coldkeys
            self.blacklist_hotkeys.add(coldkey)
            return True

        # Blacklist coldkeys that are exploiters
        if coldkey in self.exploiters_coldkeys:
            bt.logging.debug(f"Blacklisted exploiter coldkey {coldkey} - with hotkey: {hotkey}")
            return True

        # Blacklist hotkeys that are exploiters
        if hotkey in self.exploiters_hotkeys:
            bt.logging.debug(f"Blacklisted exploiter hotkey {hotkey}")
            # Add the coldkey attached to this hotkey in the blacklisted coldkeys
            self.exploiters_hotkeys.add(coldkey)
            return True
        return False

    def get_valid_tensors(self, metagraph):
        tensors = []
        self.total_current_miners = 0
        for uid in metagraph.uids:
            neuron = metagraph.neurons[uid]

            if neuron.axon_info.ip != "0.0.0.0" and not self.is_blacklisted(neuron=neuron):
                self.total_current_miners += 1
                tensors.append(True)
            else:
                tensors.append(False)
        return tensors

    def get_valid_queryable(self):
        valid_queryable = []
        bt.logging.trace(f"All UIDs before filtering: {self.uids}")
        for uid in self.uids:
            neuron: bt.NeuronInfoLite = self.metagraph.neurons[uid]
            axon = self.metagraph.axons[uid]

            if neuron.axon_info.ip != "0.0.0.0" and not self.is_blacklisted(neuron=neuron):
                valid_queryable.append((uid, axon))
            elif self.is_blacklisted(neuron=neuron):
                bt.logging.debug(f"Skipping blacklisted UID: {uid}")
            else:
                bt.logging.debug(f"Skipping inactive UID: {uid}")

        bt.logging.trace(f"Valid UIDs after filtering: {[uid for uid, _ in valid_queryable]}")

        return valid_queryable

    def get_queryable(self):
        queryable = self.get_valid_queryable()

        # Execute a cleanup of the stats and miner information if the miner has been dereg
        self.sync_miners_info(queryable)

        dict_filtered_axons = self.filter_axons(queryable_tuple_uids_axons=queryable)
        dict_filtered_axons = self.filter_axon_version(dict_filtered_axons=dict_filtered_axons)
        return dict_filtered_axons

    def get_valid_validator_hotkeys(self):
        valid_uids = []
        uids = self.metagraph.uids.tolist()
        for index, uid in enumerate(uids):
            if self.metagraph.total_stake[index] > validator_permit_stake:
                valid_uids.append(uid)
        valid_hotkeys = []
        for uid in valid_uids:
            neuron = self.subtensor.neuron_for_uid(uid, self.config.netuid)
            hotkey = neuron.hotkey
            valid_hotkeys.append(hotkey)
        return valid_hotkeys

    async def get_specs_wandb(self):
        """
        Retrieves hardware specifications from Wandb, updates the miner_details table,
        and checks for differences in GPU specs, logging changes only for allocated hotkeys.
        """
        bt.logging.info(f"💻 Hardware list of uids queried (Wandb): {list(self._queryable_uids.keys())}")

        # Retrieve specs from Wandb
        specs_dict = self.wandb.get_miner_specs(self._queryable_uids)

        # Fetch current specs from miner_details using the existing function
        current_miner_details = get_miner_details(self.db)

        # Compare and detect GPU spec changes for allocated hotkeys
        for hotkey, new_specs in specs_dict.values():
            if hotkey in self.allocated_hotkeys:  # Check if hotkey is allocated
                current_specs = current_miner_details.get(hotkey, {})
                current_gpu_specs = current_specs.get("gpu", {})
                new_gpu_specs = new_specs.get("gpu", {})

                # Extract the count values
                current_count = current_gpu_specs.get("count", 0)
                new_count = new_gpu_specs.get("count", 0)

                # Initialize names to None by default
                current_name = None
                new_name = None

                # Retrieve the current name if details are present and non-empty
                current_details = current_gpu_specs.get("details", [])
                if isinstance(current_details, list) and len(current_details) > 0:
                    current_name = current_details[0].get("name")

                # Retrieve the new name if details are present and non-empty
                new_details = new_gpu_specs.get("details", [])
                if isinstance(new_details, list) and len(new_details) > 0:
                    new_name = new_details[0].get("name")

                # Compare only count and name
                if current_count != new_count or current_name != new_name:
                    axon = None
                    for uid, axon_info in self._queryable_uids.items():
                        if axon_info.hotkey == hotkey:
                            axon = axon_info
                            break

                    if axon:
                        bt.logging.info(f"GPU specs changed for allocated hotkey {hotkey}:")
                        bt.logging.info(f"Old count: {current_count}, Old name: {current_name}")
                        bt.logging.info(f"New count: {new_count}, New name: {new_name}")
                        await self.deallocate_miner(axon, None)

        # Update the local db with the new data from Wandb
        update_miner_details(self.db, list(specs_dict.keys()), list(specs_dict.values()))

        # Log the hotkey and specs
        # bt.logging.info(f"✅ GPU specs per hotkey (Wandb):")
        # for hotkey, specs in specs_dict.values():
        #     gpu_info = specs.get("gpu", {})
        #     gpu_details = gpu_info.get("details", [])
        #     if gpu_details:
        #         gpu_name = gpu_details[0].get("name", "Unknown GPU")
        #         gpu_count = gpu_info.get("count", 1)  # Assuming 'count' reflects the number of GPUs
        #         bt.logging.info(f"{hotkey}: {gpu_name} x {gpu_count}")
        #     else:
        #         bt.logging.info(f"{hotkey}: No GPU details available")

        self.finalized_specs_once = True

    async def proof_of_gpu(self):
        """
        Perform Proof-of-GPU benchmarking on allocated miners without overlapping tests.
        Uses asyncio with ThreadPoolExecutor to test miners in parallel.
        """
        try:
            # Init miners to be tested
            self._queryable_uids = self.get_queryable()
            valid_validator_hotkeys = self.get_valid_validator_hotkeys()
            self.allocated_hotkeys = self.wandb.get_allocated_hotkeys(valid_validator_hotkeys, True)

            # Settings
            merkle_proof = self.config_data["merkle_proof"]
            retry_limit = merkle_proof.get("pog_retry_limit",30)
            retry_interval = merkle_proof.get("pog_retry_interval",75)
            num_workers = merkle_proof.get("max_workers",32)
            max_delay = merkle_proof.get("max_random_delay",1200)

            # Random delay for PoG
            delay = random.uniform(0, max_delay)  # Random delay
            bt.logging.info(f"💻⏳ Scheduled Proof-of-GPU task to start in {delay:.2f} seconds.")
            await asyncio.sleep(delay)

            bt.logging.info(f"💻 Starting Proof-of-GPU benchmarking for uids: {list(self._queryable_uids.keys())}")
            # Shared dictionary to store results
            self.results = {}
            # Dictionary to track retry counts
            retry_counts = defaultdict(int)
            # Queue of miners to process
            queue = asyncio.Queue()

            # Initialize the queue with initial miners
            for i in range(0, len(self.uids), self.validator_challenge_batch_size):
                for _uid in self.uids[i : i + self.validator_challenge_batch_size]:
                    try:
                        axon = self._queryable_uids[_uid]
                        if axon.hotkey in self.allocated_hotkeys:
                            bt.logging.info(f"Skipping allocated miner: {axon.hotkey}")
                            continue  # skip this miner since it's allocated
                        await queue.put(axon)
                    except KeyError:
                        continue

            # Initialize a single Lock for thread-safe updates to results
            results_lock = asyncio.Lock()

            async def worker():
                while True:
                    try:
                        axon = await queue.get()
                    except asyncio.CancelledError:
                        break
                    hotkey = axon.hotkey
                    try:
                        # Set a timeout for the GPU test
                        timeout = 300  # e.g., 5 minutes
                        # Define a synchronous helper function to run the asynchronous test_miner_gpu
                        # This is required because run_in_executor expects a synchronous callable.
                        def run_test_miner_gpu():
                            # Run the async test_miner_gpu function and wait for its result.
                            future = asyncio.run_coroutine_threadsafe(self.test_miner_gpu(axon, self.config_data), self.loop)
                            return future.result()

                        # Submit the run_test_miner_gpu function to a thread pool executor.
                        # The asyncio.wait_for is used to enforce a timeout for the overall operation.
                        result = await asyncio.wait_for(
                            asyncio.get_running_loop().run_in_executor(
                                self.executor, run_test_miner_gpu
                            ),
                            timeout=timeout
                        )
                        if result[1] is not None and result[2] > 0:
                            async with results_lock:
                                self.results[hotkey] = {
                                    "gpu_name": result[1],
                                    "num_gpus": result[2]
                                }
                            update_pog_stats(self.db, hotkey, result[1], result[2])
                        elif result[1] is None and result[2] == -1:
                            # Health check failed - don't retry
                            bt.logging.info(f"❌ {hotkey}: Health check failed, skipping retry")
                            update_pog_stats(self.db, hotkey, None, None)
                        else:
                            raise RuntimeError("GPU test failed")
                    except asyncio.TimeoutError:
                        bt.logging.warning(f"⏳ Timeout while testing {hotkey}. Retrying...")
                        retry_counts[hotkey] += 1
                        if retry_counts[hotkey] < retry_limit:
                            bt.logging.info(f"🔄 {hotkey}: Retrying miner -> (Attempt {retry_counts[hotkey]})")
                            await asyncio.sleep(retry_interval)
                            await queue.put(axon)
                        else:
                            bt.logging.info(f"❌ {hotkey}: Miner failed after {retry_limit} attempts (Timeout).")
                            update_pog_stats(self.db, hotkey, None, None)
                    except Exception as e:
                        bt.logging.debug(f"Exception in worker for {hotkey}: {e}")
                        retry_counts[hotkey] += 1
                        if retry_counts[hotkey] < retry_limit:
                            bt.logging.info(f"🔄 {hotkey}: Retrying miner -> (Attempt {retry_counts[hotkey]})")
                            await asyncio.sleep(retry_interval)
                            await queue.put(axon)
                        else:
                            bt.logging.info(f"❌ {hotkey}: Miner failed after {retry_limit} attempts.")
                            update_pog_stats(self.db, hotkey, None, None)
                    finally:
                        queue.task_done()

            # Number of concurrent workers
            # Determine a safe default number of workers
            cpu_cores = os.cpu_count() or 1
            safe_max_workers = min((cpu_cores + 4)*4, num_workers)

            workers = [asyncio.create_task(worker()) for _ in range(safe_max_workers)]
            bt.logging.debug(f"Started {safe_max_workers} worker tasks for Proof-of-GPU benchmarking.")

            # Wait until the queue is fully processed
            await queue.join()

            # Cancel worker tasks
            for w in workers:
                w.cancel()
            # Wait until all worker tasks are cancelled
            await asyncio.gather(*workers, return_exceptions=True)

            bt.logging.success(f"✅ Proof-of-GPU benchmarking completed.")
            return self.results
        except Exception as e:
            bt.logging.info(f"❌ Exception in proof_of_gpu: {e}\n{traceback.format_exc()}")

    def on_gpu_task_done(self, task):
        try:
            results = task.result()
            bt.logging.debug(f"Proof-of-GPU Results: {results}")
            self.gpu_task = None  # Reset the task reference
            self.sync_scores()

        except Exception as e:
            bt.logging.error(f"Proof-of-GPU task failed: {e}")
            self.gpu_task = None

    async def _publish_pog_result_event(
        self, hotkey, request_id, start_time, result,
        benchmark_data: dict | None = None,
        health_check_result: bool | None = None,
        error_details: str | None = None,
    ):
        # Publish successful POG result
        validation_duration = time.time() - start_time
        await self.pubsub_client.publish_pog_result_event(
            miner_hotkey=hotkey,
            request_id=request_id,
            result=result,
            validation_duration=validation_duration,
            benchmark_data=benchmark_data,
            health_check_result=health_check_result,
            error_details=error_details
        )

    async def test_miner_gpu(self, axon, config_data):
        """
        Allocate, test, and deallocate a single miner (Sybil-compatible).
        :return: Tuple of (miner_hotkey, gpu_name, num_gpus)
        """
        allocation_status = False
        miner_info = None
        host = None
        hotkey = axon.hotkey
<<<<<<< HEAD
        request_id = str(uuid.uuid4())
        start_time = time.time()
        bt.logging.debug(f"{hotkey}: Starting miner test.")
=======
        public_key = None
        bt.logging.trace(f"{hotkey}: Starting miner test.")
>>>>>>> 5fb481e2

        try:
            gpu_data = config_data["gpu_performance"]
            gpu_tolerance_pairs = gpu_data.get("gpu_tolerance_pairs", {})
            merkle_proof = config_data["merkle_proof"]
<<<<<<< HEAD
            time_tol = merkle_proof.get("time_tolerance", 5)
            # Extract miner_script path
=======
            time_tol = merkle_proof.get("time_tolerance",5)
>>>>>>> 5fb481e2
            miner_script_path = merkle_proof["miner_script_path"]

            # Step 1: Allocate Miner
            private_key, public_key = rsa.generate_key_pair()
            allocation_response = await self.allocate_miner(axon, private_key, public_key)
            if not allocation_response:
                bt.logging.info(f"🌀 {hotkey}: Busy or not allocatable.")
                return (hotkey, None, 0)
            allocation_status = True
            miner_info = allocation_response
            host = miner_info['host']
            bt.logging.debug(f"{hotkey}: Allocated Miner for testing.")

            # Step 2: Connect via SSH
            ssh_client = paramiko.SSHClient()
            ssh_client.set_missing_host_key_policy(paramiko.AutoAddPolicy())
            bt.logging.debug(f"{hotkey}: Connect to Miner via SSH.")
            ssh_client.connect(
                host,
                port=miner_info.get('port', 22),
                username=miner_info['username'],
                password=miner_info['password'],
                timeout=10,
            )
            if not (ssh_client):
                ssh_client.close()
                bt.logging.info(f"{hotkey}: SSH connection failed.")
                return (hotkey, None, -1)
            bt.logging.debug(f"{hotkey}: Connected to Miner via SSH.")

            # Step 3: Hash Check
            local_hash = compute_script_hash(miner_script_path)
            bt.logging.debug(f"{hotkey}: [Step 1] Local script hash computed successfully.")
            bt.logging.trace(f"{hotkey}: Local Hash: {local_hash}")
            remote_hash = send_script_and_request_hash(ssh_client, miner_script_path)
            bt.logging.trace(f"{hotkey}: [Step 1] Remote script hash received.")
            bt.logging.trace(f"{hotkey}: Remote Hash: {remote_hash}")
            if local_hash != remote_hash:
                bt.logging.info(f"{hotkey}: [Integrity Check] FAILURE: Hash mismatch detected.")
                raise ValueError(f"{hotkey}: Script integrity verification failed.")

            # Step 4: Get GPU info NVIDIA from the remote miner
            bt.logging.debug(f"{hotkey}: [Step 4] Retrieving GPU information (NVIDIA driver) from miner...")
            gpu_info = get_remote_gpu_info(ssh_client)
            num_gpus_reported = gpu_info["num_gpus"]
            gpu_name_reported = gpu_info["gpu_names"][0] if num_gpus_reported > 0 else None
            bt.logging.debug(f"{hotkey}: [Step 4] Reported GPU Information:")
            if num_gpus_reported > 0:
                bt.logging.debug(f"{hotkey}: Number of GPUs: {num_gpus_reported}")
                bt.logging.debug(f"{hotkey}: GPU Type: {gpu_name_reported}")
            if num_gpus_reported <= 0:
                bt.logging.info(f"{hotkey}: No GPUs detected.")
                raise ValueError("No GPUs detected.")

            # Step 5: Run the benchmarking mode
            bt.logging.info(f"💻 {hotkey}: Executing benchmarking mode.")
            bt.logging.debug(f"{hotkey}: [Step 5] Executing benchmarking mode on the miner...")
            execution_output = execute_script_on_miner(ssh_client, mode='benchmark')
<<<<<<< HEAD
            bt.logging.debug(f"{hotkey}: [Step 5] Benchmarking completed.")
            # Parse the execution output
=======
            bt.logging.trace(f"{hotkey}: [Step 5] Benchmarking completed.")
            # Parse the execution output (Sybil compatible)
>>>>>>> 5fb481e2
            num_gpus, vram, size_fp16, time_fp16, size_fp32, time_fp32 = parse_benchmark_output(execution_output)
            bt.logging.debug(f"{hotkey}: [Benchmark Results] Detected {num_gpus} GPU(s) with {vram} GB unfractured VRAM.")
            bt.logging.trace(f"{hotkey}: FP16 - Matrix Size: {size_fp16}, Execution Time: {time_fp16} s")
            bt.logging.trace(f"{hotkey}: FP32 - Matrix Size: {size_fp32}, Execution Time: {time_fp32} s")
            # Calculate performance metrics
            fp16_tflops = (2 * size_fp16 ** 3) / time_fp16 / 1e12
            fp32_tflops = (2 * size_fp32 ** 3) / time_fp32 / 1e12
            bt.logging.debug(f"{hotkey}: [Performance Metrics] Calculated TFLOPS:")
            bt.logging.debug(f"{hotkey}: FP16: {fp16_tflops:.2f} TFLOPS")
            bt.logging.debug(f"{hotkey}: FP32: {fp32_tflops:.2f} TFLOPS")
            gpu_name = identify_gpu(fp16_tflops, fp32_tflops, vram, gpu_data, gpu_name_reported, gpu_tolerance_pairs)
            bt.logging.debug(f"{hotkey}: [GPU Identification] Based on performance: {gpu_name}")

<<<<<<< HEAD
            # Step 6: Run the Merkle proof mode
            bt.logging.debug(f"{hotkey}: [Step 6] Initiating Merkle Proof Mode.")
            # Step 1: Send seeds and execute compute mode
            n = adjust_matrix_size(vram, element_size=4, buffer_factor=0.10)
=======
            # Step 6: Run the Merkle proof mode (Sybil-compatible: n, 2n)
            bt.logging.trace(f"{hotkey}: [Step 6] Initiating Merkle Proof Mode.")
            n = adjust_matrix_size(vram, element_size=4, buffer_factor=0.05)
>>>>>>> 5fb481e2
            seeds = get_random_seeds(num_gpus)
            send_seeds(ssh_client, seeds, n)
            bt.logging.debug(f"{hotkey}: [Step 6] Compute mode executed on miner - Matrix Size: {n}")
            start_time = time.time()
            execution_output = execute_script_on_miner(ssh_client, mode='compute')
            end_time = time.time()
            elapsed_time = end_time - start_time
<<<<<<< HEAD
            bt.logging.debug(f"{hotkey}: Compute mode execution time: {elapsed_time:.2f} seconds.")
            # Parse the execution output
=======
            bt.logging.trace(f"{hotkey}: Compute mode execution time: {elapsed_time:.2f} seconds.")
            # Parse the execution output (Sybil compatible)
>>>>>>> 5fb481e2
            root_hashes_list, gpu_timings_list = parse_merkle_output(execution_output)
            bt.logging.trace(f"{hotkey}: [Merkle Proof] Root hashes received from GPUs:")
            for gpu_id, root_hash in root_hashes_list:
                bt.logging.trace(f"{hotkey}: GPU {gpu_id}: {root_hash}")

            # Calculate total times
            total_multiplication_time = 0.0
            total_merkle_tree_time = 0.0
            num_gpus = len(gpu_timings_list)
            for _, timing in gpu_timings_list:
                total_multiplication_time += timing.get('gemm', 0.0)
                total_merkle_tree_time += timing.get('merkle', 0.0)
            average_multiplication_time = total_multiplication_time / num_gpus if num_gpus > 0 else 0.0
            average_merkle_tree_time = total_merkle_tree_time / num_gpus if num_gpus > 0 else 0.0
            bt.logging.debug(f"{hotkey}: Average Matrix Multiplication Time: {average_multiplication_time:.4f} seconds")
            bt.logging.debug(f"{hotkey}: Average Merkle Tree Time: {average_merkle_tree_time:.4f} seconds")

            timing_passed = False
            if elapsed_time < time_tol + num_gpus * time_fp32 and average_multiplication_time < time_fp32:
                timing_passed = True

            # Step 7: Verify merkle proof
            root_hashes = {gpu_id: root_hash for gpu_id, root_hash in root_hashes_list}
            gpu_timings = {gpu_id: timing for gpu_id, timing in gpu_timings_list}
            n = gpu_timings[0]['n'] if 0 in gpu_timings else n
            indices = {}
            num_indices = 1
            for gpu_id in range(num_gpus):
                indices[gpu_id] = [(np.random.randint(0, 2 * n), np.random.randint(0, n)) for _ in range(num_indices)]
            send_challenge_indices(ssh_client, indices)
            execution_output = execute_script_on_miner(ssh_client, mode='proof')
            bt.logging.debug(f"{hotkey}: [Merkle Proof] Proof mode executed on miner.")
            responses = receive_responses(ssh_client, num_gpus)
            bt.logging.debug(f"{hotkey}: [Merkle Proof] Responses received from miner.")

            verification_passed = verify_responses(seeds, root_hashes, responses, indices, n)
            if verification_passed and timing_passed:
                bt.logging.info(f"✅ {hotkey}: GPU Identification: Detected {num_gpus} x {gpu_name} GPU(s)")

                # Step 8: Perform health check on the same miner after POG is successful
                bt.logging.info(f"🏥 {hotkey}: POG completed successfully, starting health check...")
                bt.logging.trace(f"{hotkey}: [Step 8] Initiating health check...")
                try:
                    health_check_result = perform_health_check(axon, miner_info)
                    if health_check_result:
                        bt.logging.success(f"✅ {hotkey}: Health check passed")
                        bt.logging.trace(f"{hotkey}: [Step 8] Health check completed successfully - miner is accessible")
                        await self._publish_pog_result_event(
                            hotkey=hotkey,
                            request_id=request_id,
                            start_time=start_time,
                            result="success",
                            benchmark_data={
                                "reported_gpu_number": num_gpus_reported,
                                "reported_gpu_name": gpu_name_reported,
                                "vram": vram,
                                "size_fp16": size_fp16,
                                "time_fp16": time_fp16,
                                "size_fp32": size_fp32,
                                "time_fp32": time_fp32,
                                "fp16_tflops": fp16_tflops,
                                "fp32_tflops": fp32_tflops,
                                "identified_gpu_number": num_gpus,
                                "identified_gpu_name": gpu_name,
                                "average_multiplication_time": average_multiplication_time,
                                "average_merkle_tree_time": average_merkle_tree_time,
                                "verification_passed": verification_passed,
                                "timing_passed": timing_passed,
                            },
                            health_check_result=health_check_result
                        )
                        return (hotkey, gpu_name, num_gpus)
                    else:
                        bt.logging.warning(f"⚠️ {hotkey}: Health check failed")
                        bt.logging.trace(f"{hotkey}: [Step 8] Health check failed - miner is not accessible")
                        bt.logging.info(f"⚠️ {hotkey}: GPU Identification: Aborted due to health check failure")
                        await self._publish_pog_result_event(
                            hotkey=hotkey,
                            request_id=request_id,
                            start_time=start_time,
                            result='failure',
                            error_details='Health check failed',
                            health_check_result=False,
                            benchmark_data={
                                "reported_gpu_number": num_gpus_reported,
                                "reported_gpu_name": gpu_name_reported,
                                "vram": vram,
                                "size_fp16": size_fp16,
                                "time_fp16": time_fp16,
                                "size_fp32": size_fp32,
                                "time_fp32": time_fp32,
                                "fp16_tflops": fp16_tflops,
                                "fp32_tflops": fp32_tflops,
                                "identified_gpu_number": num_gpus,
                                "identified_gpu_name": gpu_name,
                                "average_multiplication_time": average_multiplication_time,
                                "average_merkle_tree_time": average_merkle_tree_time,
                                "verification_passed": verification_passed,
                                "timing_passed": timing_passed,
                            },
                        )
                        return (hotkey, None, -1)  # Use -1 to indicate health check failure
                except Exception as e:
                    bt.logging.error(f"❌ {hotkey}: Error during health check: {e}")
                    bt.logging.trace(f"{hotkey}: [Step 8] Health check error: {e}")
                    bt.logging.info(f"⚠️ {hotkey}: GPU Identification: Aborted due to health check error")
                    await self._publish_pog_result_event(
                        hotkey=hotkey,
                        request_id=request_id,
                        start_time=start_time,
                        result='error',
                        error_details=f'Health check failed: {str(e)}',
                        benchmark_data={
                            "reported_gpu_number": num_gpus_reported,
                            "reported_gpu_name": gpu_name_reported,
                            "vram": vram,
                            "size_fp16": size_fp16,
                            "time_fp16": time_fp16,
                            "size_fp32": size_fp32,
                            "time_fp32": time_fp32,
                            "fp16_tflops": fp16_tflops,
                            "fp32_tflops": fp32_tflops,
                            "identified_gpu_number": num_gpus,
                            "identified_gpu_name": gpu_name,
                            "average_multiplication_time": average_multiplication_time,
                            "average_merkle_tree_time": average_merkle_tree_time,
                            "verification_passed": verification_passed,
                            "timing_passed": timing_passed,
                        },
                        health_check_result=False,
                    )
                    return (hotkey, None, -1)  # Use -1 to indicate health check failure
            else:
                bt.logging.info(f"⚠️  {hotkey}: GPU Identification: Aborted due to verification failure (verification={verification_passed}, timing={timing_passed})")
                await self._publish_pog_result_event(
                    hotkey=hotkey,
                    request_id=request_id,
                    start_time=start_time,
                    result='failure',
                    error_details='Verification or timing failed',
                    benchmark_data={
                        "reported_gpu_number": num_gpus_reported,
                        "reported_gpu_name": gpu_name_reported,
                        "vram": vram,
                        "size_fp16": size_fp16,
                        "time_fp16": time_fp16,
                        "size_fp32": size_fp32,
                        "time_fp32": time_fp32,
                        "fp16_tflops": fp16_tflops,
                        "fp32_tflops": fp32_tflops,
                        "identified_gpu_number": num_gpus,
                        "identified_gpu_name": gpu_name,
                        "average_multiplication_time": average_multiplication_time,
                        "average_merkle_tree_time": average_merkle_tree_time,
                        "verification_passed": verification_passed,
                        "timing_passed": timing_passed,
                    },
                    health_check_result=False,
                )
                return (hotkey, None, 0)
<<<<<<< HEAD

        except Exception as e:
            bt.logging.info(f"❌ {hotkey}: Error testing Miner: {e}", exc_info=True)
            await self._publish_pog_result_event(
                hotkey=hotkey,
                request_id=request_id,
                start_time=start_time,
                result='error',
                error_details=f'Testing miner failed: {str(e)}',
            )
            return (hotkey, None, 0)

=======
>>>>>>> 5fb481e2
        finally:
            try:
                if ssh_client:
                    ssh_client.close()
            except Exception:
                pass
            try:
                if allocation_status and miner_info:
                    await self.deallocate_miner(axon, public_key)
                    bt.logging.trace(f"{hotkey}: Miner de-allocated.")
            except Exception as e:
                bt.logging.info(f"{hotkey}: Miner de-allocation failed: {e}")

    async def allocate_miner(
        self,
        axon: bt.AxonInfo,
        private_key: str,
        public_key: str,
    ) -> dict | None:
        """
        Ask the allocator on ``axon`` for one container and return SSH creds.

        • No preliminary “checking=True” probe – we directly request the slot.
        • Retries up to 3× on transient disconnects (2 s → 4 s back-off).
        • Returns *None* if the miner is busy or all retries fail.
        """
<<<<<<< HEAD
        try:

            # Define device requirements (customize as needed)
            device_requirement = {
                "cpu": {"count": 1},
                "gpu": {},
                "hard_disk": {"capacity": 1073741824},
                "ram": {"capacity": 1073741824},
                "testing": True
            }
            device_requirement["gpu"] = {"count": 1, "capacity": 0, "type": ""}

            docker_requirement = {
                "base_image": "pytorch/pytorch:2.7.0-cuda12.6-cudnn9-runtime",
            }

            async with bt.dendrite(wallet=self.wallet) as dendrite:
                # Simulate an allocation query with Allocate
                check_allocation = await dendrite(
                    axon,
                    Allocate(timeline=1, device_requirement=device_requirement, checking=True),
                    timeout=15,
                    )
                if check_allocation and check_allocation.get("status") is True:
                    response = await dendrite(
=======
        device_requirement = {
            "cpu":       {"count": 1},
            "gpu":       {"count": 1, "capacity": 0, "type": ""},
            "hard_disk": {"capacity": 1_073_741_824},   # 1 GiB
            "ram":       {"capacity": 1_073_741_824},   # 1 GiB
            "testing":   True,
        }
        docker_requirement = {
            "base_image": "pytorch/pytorch:2.7.0-cuda12.6-cudnn9-runtime",
        }

        MAX_TRIES      = 5
        BASE_BACKOFF_S = 1          # 2 s, 4 s

        for attempt in range(1, MAX_TRIES + 1):
            try:
                async with bt.dendrite(wallet=self.wallet) as dendrite:
                    rsp = await dendrite(
>>>>>>> 5fb481e2
                        axon,
                        Allocate(
                            timeline=1,                    # one-shot job
                            device_requirement=device_requirement,
                            checking=False,               # real allocation
                            public_key=public_key,
                            docker_requirement=docker_requirement,
                        ),
                        timeout=60,
                    )
<<<<<<< HEAD
                    if response and response.get("status") is True:
                        bt.logging.debug(f"Successfully allocated miner {axon.hotkey}")
                        decrypted_info_str = rsa.decrypt_data(
                            private_key.encode("utf-8"),
                            base64.b64decode(response["info"]),
=======

                    if rsp and rsp.get("status", False):
                        # ---- decrypt allocator’s reply -----------------------
                        dec  = rsa.decrypt_data(
                            private_key.encode(),
                            base64.b64decode(rsp["info"]),
>>>>>>> 5fb481e2
                        )
                        info = json.loads(dec)

                        miner_info = {
<<<<<<< HEAD
                            'host': axon.ip,
                            'port': info['port'],
                            'username': info['username'],
                            'password': info['password'],
                            'fixed_external_user_port': info.get('fixed_external_user_port', 27015),
                        }
                        self.pubsub_client.publish_miner_allocation(
                            miner_hotkey=axon.hotkey,
                            allocation_result=True,
                        )
                        return miner_info
                    else:
                        if not response:
                            bt.logging.warning(f"{axon.hotkey}: No response received for miner allocation.")
                        else:
                            bt.logging.warning(f"{axon.hotkey}: Miner allocation request failed.")
                            bt.logging.debug(f"{axon.hotkey}: Miner allocation response: {response}")

                        self.pubsub_client.publish_miner_allocation(
                            miner_hotkey=axon.hotkey,
                            allocation_result=False,
                            allocation_error=(
                                'No response received'
                                if not response
                                else 'Miner allocation request failed'
                            )
                        )
                else:
                    if not check_allocation:
                        bt.logging.info(f"{axon.hotkey}: No response received for miner pre-allocation.")
                    else:
                        bt.logging.info(f"{axon.hotkey}: Miner pre-allocation failed.")
                        bt.logging.debug(f"{axon.hotkey}: Miner pre-allocation response: {check_allocation}")

                    self.pubsub_client.publish_miner_allocation(
                        miner_hotkey=axon.hotkey,
                        allocation_result=False,
                        allocation_error='No response receivedfor miner pre-allocation'
                    )

        except ConnectionRefusedError as cre:
            bt.logging.debug(f"{axon.hotkey}: Connection refused during miner allocation: {e}")
            self.pubsub_client.publish_miner_allocation(
                miner_hotkey=axon.hotkey,
                allocation_result=False,
                allocation_error='Connection refused during miner allocation'
            )
        except Exception as e:
            bt.logging.warning(f"{axon.hotkey}: Exception during miner allocation for: {e}")
            self.pubsub_client.publish_miner_allocation(
                miner_hotkey=axon.hotkey,
                allocation_result=False,
                allocation_error=f'Miner allocation failed: {str(e)}'
            )
=======
                            "host": axon.ip,
                            "port": info["port"],
                            "username": info["username"],
                            "password": info["password"],
                        }
                        bt.logging.trace(f"Successfully allocated miner {axon.hotkey}")
                        return miner_info

                    # allocator politely said “busy” or returned invalid status
                    bt.logging.trace(f"{axon.hotkey}: allocator busy / declined.")
                    return None

            # -------- transient disconnects / 503 ------------------------------
            except bt.dendrite.exceptions.ServerDisconnectedError as e:
                bt.logging.warning(
                    f"{axon.hotkey}: allocator disconnected "
                    f"(attempt {attempt}/{MAX_TRIES}) – {e}"
                )
            except ConnectionRefusedError as e:
                bt.logging.warning(
                    f"{axon.hotkey}: connection refused "
                    f"(attempt {attempt}/{MAX_TRIES}) – {e}"
                )
            # -------- any other error → give up immediately --------------------
            except Exception as e:
                bt.logging.trace(f"{axon.hotkey}: allocation exception – {e}")
                return None

            # back-off before next retry
            if attempt < MAX_TRIES:
                await asyncio.sleep(BASE_BACKOFF_S * attempt)

        # all retries exhausted
>>>>>>> 5fb481e2
        return None

    async def deallocate_miner(self, axon, public_key):
        """
        Deallocate a miner by sending a deregistration query.

        :param axon: Axon object containing miner details.
        :param public_key: Public key of the miner; if None, it will be retrieved from the database.
        """
        if not public_key:
            try:
                # Instantiate the connection to the database and retrieve miner details
                db = ComputeDb()
                cursor = db.get_cursor()

                cursor.execute(
                    "SELECT details, hotkey FROM allocation WHERE hotkey = ?",
                    (axon.hotkey,)
                )
                row = cursor.fetchone()

                if row:
                    info = json.loads(row[0])  # Parse JSON string from the 'details' column
                    public_key = info.get("regkey")
            except Exception as e:
                bt.logging.warning(f"{axon.hotkey}: Missing public key: {e}", exc_info=True)

        miner_hotkey = axon.hotkey
        deallocation_error = None
        try:
            retry_count = 0
            max_retries = 3
            allocation_status = True

            while allocation_status and retry_count < max_retries:
                try:
                    async with bt.dendrite(wallet=self.wallet) as dendrite:
                        # Send deallocation query
                        deregister_response = await dendrite(
                            axon,
                            Allocate(
                                timeline=0,
                                checking=False,
                                public_key=public_key,
                            ),
                            timeout=15,
                        )

                        if deregister_response and deregister_response.get("status") is True:
                            allocation_status = False
                            bt.logging.debug(f"Deallocated miner {axon.hotkey}")
                        else:
                            retry_count += 1
                            bt.logging.info(
                                f"{axon.hotkey}: Failed to deallocate miner. "
                                f"(attempt {retry_count}/{max_retries})"
                            )
                            if not deregister_response:
                                bt.logging.warning(f"{axon.hotkey}: No response received for miner deallocation.")
                            else:
                                bt.logging.warning(f"{axon.hotkey}: Miner deallocation failed.")
                                bt.logging.debug(f"{axon.hotkey}: Miner deallocation response: {deregister_response}")
                            if retry_count >= max_retries:
                                bt.logging.warning(f"{axon.hotkey}: Max retries reached for deallocating miner.")
                                deallocation_error = "Max retries reached for deallocating miner"
                            await asyncio.sleep(5)
                except Exception as e:
                    retry_count += 1
                    bt.logging.debug(
                        f"{axon.hotkey}: Error while trying to deallocate miner. "
                        f"(attempt {retry_count}/{max_retries}): {e}"
                    )
                    deallocation_error = f"Miner deallocation failed: {str(e)}"
                    if retry_count >= max_retries:
                        bt.logging.warning(f"{axon.hotkey}: Max retries reached for deallocating miner.")
                        deallocation_error = "Max retries reached for deallocating miner"
                    await asyncio.sleep(5)
        except Exception as e:
            bt.logging.warning(f"{axon.hotkey}: Unexpected error during deallocation: {e}")
            deallocation_error = f"Miner deallocation failed: {str(e)}"

        self.pubsub_client.publish_miner_deallocation(
            miner_hotkey=miner_hotkey,
            retry_count=retry_count,
            deallocation_result=allocation_status is False,
            deallocation_error=deallocation_error
        )

    def get_burn_uid(self) -> int:
        """
        Returns the UID of the subnet owner (the burn account) for this subnet.
        """
        # 1) Query the on-chain SubnetOwner hotkey
        sn_owner_hotkey = self.subtensor.query_subtensor(
            "SubnetOwnerHotkey",
            params=[self.config.netuid],
        )
        bt.logging.info(f"Subnet Owner Hotkey: {sn_owner_hotkey}")

        # 2) Convert that hotkey to its UID on this subnet
        burn_uid = self.subtensor.get_uid_for_hotkey_on_subnet(
            hotkey_ss58=sn_owner_hotkey,
            netuid=self.config.netuid,
        )
        bt.logging.info(f"Subnet Owner UID (burn): {burn_uid}")
        return burn_uid

    def set_burn_weights(self):
        """
        Assigns 100% of the weight to the burn UID by clamping negatives → 0,
        L1-normalizing [1.0] into a weight, and pushing on-chain.
        """
        # 1) fetch burn UID
        burn_uid = self.get_burn_uid()

        # 2) prepare a single-element score tensor
        scores = torch.tensor([1.0], dtype=torch.float32)
        scores[scores < 0] = 0

        # 3) normalize into a weight vector that sums to 1
        weights: torch.FloatTensor = torch.nn.functional.normalize(scores, p=1.0, dim=0).float()
        bt.logging.info(f"🔥 Burn-only weight: {weights.tolist()}")

        # 4) send to chain
        result = self.subtensor.set_weights(
            netuid=self.config.netuid,
            wallet=self.wallet,
            uids=[burn_uid],
            weights=weights,
            version_key=__version_as_int__,
            wait_for_inclusion=False,
        )

        if isinstance(result, tuple) and result[0]:
            bt.logging.success("✅ Successfully set burn weights.")
        else:
            bt.logging.error(f"❌ Failed to set burn weights: {result}")

    def set_weight_capped_by_gpu(self):
        """
        Distribute emission weights to miners based on GPU type priorities (normalized),
        capped by total_miner_emission. Remaining weight is burned.
        """
        try:
            # Load config
            subnet_config = self.config_data.get("subnet_config", {})
            total_miner_emission = float(subnet_config.get("total_miner_emission", 0.0))
            gpu_priorities = subnet_config.get("gpu_weights", {})

            # Clamp emission
            total_miner_emission = min(max(total_miner_emission, 0.0), 1.0)

            # Prepare miner data
            uid_to_gpu = {}
            uid_to_score = {}
            gpu_groups = {}

            for uid in self.uids:
                if uid not in self.stats:
                    continue

                stats_entry = self.stats[uid]
                score = max(0.0, float(stats_entry.get("score", 0.0))) / 100.0

                gpu_specs = stats_entry.get("gpu_specs", {})
                if not isinstance(gpu_specs, dict):
                    continue

                gpu_name = gpu_specs.get("gpu_name", None)
                if gpu_name is None or gpu_name not in gpu_priorities:
                    continue

                priority = gpu_priorities[gpu_name]
                if priority <= 0:
                    continue

                uid_to_gpu[uid] = gpu_name
                uid_to_score[uid] = score

                if gpu_name not in gpu_groups:
                    gpu_groups[gpu_name] = []
                gpu_groups[gpu_name].append(uid)

            # Normalize GPU priorities
            total_priority = sum(v for v in gpu_priorities.values() if v > 0)
            if total_priority == 0:
                bt.logging.warning("⚠️ All GPU priorities are 0. Entire emission will be burned.")
                total_assigned_weight = 0.0
                uid_weights = torch.zeros(len(self.uids), dtype=torch.float32)
            else:
                uid_weights = torch.zeros(len(self.uids), dtype=torch.float32)
                total_assigned_weight = 0.0
                gpu_actual_emission = {}

                for gpu_name, uids in gpu_groups.items():
                    priority = gpu_priorities[gpu_name]
                    group_cap = (priority / total_priority) * total_miner_emission

                    scores = torch.tensor([uid_to_score[uid] for uid in uids], dtype=torch.float32)
                    if scores.sum() == 0:
                        continue  # no emission for this group

                    normalized = scores / scores.sum()
                    capped = normalized * group_cap

                    for i, uid in enumerate(uids):
                        idx = self.uids.index(uid)
                        uid_weights[idx] = capped[i]

                    gpu_actual_emission[gpu_name] = group_cap
                    total_assigned_weight += group_cap

            # Burn the rest
            burn_uid    = self.get_burn_uid()
            burn_weight = max(0.0, 1.0 - total_assigned_weight)

            if burn_uid in self.uids:
                # burn UID already among miners → overwrite its slot
                uids    = self.uids                      # keep original order
                weights = uid_weights.clone()            # same length
                idx     = self.uids.index(burn_uid)
                weights[idx] = burn_weight
                bt.logging.debug("[Weights] burn_uid overwritten in-place")
            else:
                # burn UID not present → append it
                uids    = self.uids + [burn_uid]
                weights = torch.cat(
                    [uid_weights, torch.tensor([burn_weight], dtype=torch.float32)]
                )
                bt.logging.debug("[Weights] burn_uid appended")

            # final normalisation guard
            weights = weights / weights.sum()

            # Logging
            # Debug breakdown per GPU
            bt.logging.debug("📊 Emission breakdown per GPU group:")

            # GPU group emissions
            for gpu_name, cap in gpu_actual_emission.items():
                percent = cap * 100.0
                bt.logging.debug(f"   • {gpu_name:<25} {percent:6.2f}%")

            # Burned portion
            burn_percent = burn_weight * 100.0

            # Totals
            bt.logging.info(f"📈 Total miner emission:       {(total_assigned_weight * 100):6.2f}%")
            bt.logging.info(f"🔥 Burned emission:            {burn_percent:6.2f}%")
            bt.logging.info(f"⚙️ Final weights: {weights.tolist()}")

            result = self.subtensor.set_weights(
                netuid=self.config.netuid,
                wallet=self.wallet,
                uids=uids,
                weights=weights,
                version_key=__version_as_int__,
                wait_for_inclusion=False,
            )

            if isinstance(result, tuple) and result[0]:
                bt.logging.success("✅ Successfully set capped GPU-based weights.")
            else:
                bt.logging.error(f"❌ Failed to set GPU-capped weights: {result}")

        except Exception as e:
            bt.logging.error(f"❌ Exception in set_weight_capped_by_gpu: {e}")

    def set_weights(self):
        # Remove all negative scores and attribute them 0.
        self.scores[self.scores < 0] = 0
        # Normalize the scores into weights
        weights: torch.FloatTensor = torch.nn.functional.normalize(self.scores, p=1.0, dim=0).float()
        bt.logging.info(f"🏋️ Weight of miners : {weights.tolist()}")
        # This is a crucial step that updates the incentive mechanism on the Bittensor blockchain.
        # Miners with higher scores (or weights) receive a larger share of TAO rewards on this subnet.
        result = self.subtensor.set_weights(
            netuid=self.config.netuid,  # Subnet to set weights on.
            wallet=self.wallet,  # Wallet to sign set weights using hotkey.
            uids=self.uids,  # Uids of the miners to set weights for.
            weights=weights,  # Weights to set for the miners.
            version_key=__version_as_int__,
            wait_for_inclusion=False,
        ) # return type: tuple[bool, str]
        if isinstance(result, tuple) and result and isinstance(result[0], bool) and result[0]:
            bt.logging.info(result)
            bt.logging.success("✅ Successfully set weights.")
        else:
            bt.logging.error(result)
            bt.logging.error("❌ Failed to set weights.")

    def next_info(self, cond, next_block):
        if cond:
            return calculate_next_block_time(self.current_block, next_block)
        else:
            return None

    def current_epoch(self, blk: int | None = None) -> int:
        return (blk or self.current_block) // self.blocks_per_epoch

    def epoch_is_pog(self, ep: int | None = None) -> bool:
        return (ep if ep is not None else self.current_epoch()) % 2 == 0

    def epoch_start_block(self, ep: int | None = None) -> int:
        e = ep if ep is not None else self.current_epoch()
        return e * self.blocks_per_epoch

    def my_sybil_slot(self, ep: int | None = None) -> tuple[int, int]:
        """
        Return (slot_start, slot_end) for the Sybil-PoG epoch.
        If our hotkey isn’t in the on-chain validator set and allow_fake_sybil_slot=False,
        Returns slot 0 otherwise.
        """
        ep    = ep if ep is not None else self.current_epoch()
        start = self.epoch_start_block(ep)

        # ─── grab validator set and our own hotkey ────────────────────────
        vals = sorted(self.get_valid_validator_hotkeys())

        hotkey_obj = self.wallet.hotkey
        # Keypair itself vs actual ss58 string:
        my_hk_obj = hotkey_obj
        my_hk     = getattr(hotkey_obj, "ss58_address", None) or str(hotkey_obj)

        if not hasattr(self, "_logged_val_epochs"):
            self._logged_val_epochs: set[int] = set()
        if ep not in self._logged_val_epochs:
            bt.logging.trace(f"[Sybil-PoG] Validator set for epoch {ep} ({len(vals)} entries): {vals}")
            self._logged_val_epochs.add(ep)

        # ─── determine our slot index ─────────────────────────────────────
        if my_hk in vals:
            slots = len(vals)
            idx   = vals.index(my_hk)
        else:
            # not in set → fallback
            if self.allow_fake_sybil_slot:
                bt.logging.warning(f"[Sybil-PoG] Hotkey {my_hk} not in validator set; using fake slot#0 (allow_fake_sybil_slot=True).")
            else:
                bt.logging.warning(
                    f"[Sybil-PoG] Hotkey {my_hk} not in validator set "
                    f"and allow_fake_sybil_slot=False → defaulting to slot#0 in ring size {len(vals)+1}."
                )
            slots = len(vals) + 1
            idx   = 0

        size       = self.blocks_per_epoch // slots
        slot_start = start + idx * size
        slot_end   = start + (idx + 1) * size - 1

        # ─── trace the chosen slot once per epoch ──────────────────────────
        if not hasattr(self, "_logged_slot_epochs"):
            self._logged_slot_epochs: set[int] = set()
        if ep not in self._logged_slot_epochs:
            bt.logging.info(f"[Sybil-PoG] Epoch {ep}: slot {idx}/{slots} → blocks {slot_start}–{slot_end}")
            self._logged_slot_epochs.add(ep)

        return slot_start, slot_end


    def _run_sybil_benchmark(
        self, uid: int, axon: bt.AxonInfo
    ) -> tuple[int, str, bool, str | None, int]:
        """
        Return (uid, hotkey, passed?, gpu_name, num_gpus) for one miner.
        Contains extensive TRACE / INFO logging mirroring validator_sybil.py.
        """
        hotkey = axon.hotkey
        allocation_ok, ssh = False, None

        try:
            bt.logging.trace(f"[Sybil-PoG] ▶ benchmarking {hotkey}")

            # 1) allocation ---------------------------------------------------
            priv, pub = rsa.generate_key_pair()
            bt.logging.trace(f"[Sybil-PoG] {hotkey}: starting allocation")
            fut = asyncio.run_coroutine_threadsafe(
                self.allocate_miner(axon, priv, pub), self.loop
            )
            miner_info = fut.result()
            bt.logging.trace(f"[Sybil-PoG] {hotkey}: miner_info after allocation = {repr(miner_info)}")
            if miner_info is None:
                bt.logging.trace(f"[Sybil-PoG] {hotkey}: allocator busy / no slot (miner_info is None after allocation SUCCESS)")
                return uid, hotkey, False, None, 0

            allocation_ok = True
            bt.logging.trace(f"[Sybil-PoG] {hotkey}: allocated, about to start benchmark, allocation_ok={allocation_ok}")

            # 2) SSH connect --------------------------------------------------
            ssh = paramiko.SSHClient()
            ssh.set_missing_host_key_policy(paramiko.AutoAddPolicy())
            ssh.connect(miner_info["host"],
                        port     = miner_info.get("port", 22),
                        username = miner_info["username"],
                        password = miner_info["password"],
                        timeout  = 10)
            bt.logging.trace(f"[Sybil-PoG] {hotkey}: SSH OK")

            # 3) upload miner script if needed --------------------------------
            mp_conf  = self.config_data["merkle_proof"]
            m_path   = mp_conf["miner_script_path"]
            miner_py = Path(m_path).read_bytes()

            local_sha  = hashlib.sha256(miner_py).hexdigest()
            try:
                remote_sha = ssh.exec_command(
                    "sha256sum /tmp/miner_script.py | cut -d' ' -f1"
                )[1].read().decode().strip()
            except Exception:
                remote_sha = ""

            if local_sha != remote_sha:
                bt.logging.trace(f"[Sybil-PoG] {hotkey}: uploading miner_script.py")
                with ssh.open_sftp().file("/tmp/miner_script.py", "wb") as f:
                    f.write(miner_py)
                ssh.exec_command("chmod 755 /tmp/miner_script.py")

            # 4) GPU info -----------------------------------------------------
            gpu_info = json.loads(
                ssh.exec_command(
                    "python3 /tmp/miner_script.py --mode gpu_info"
                )[1].read().decode()
            )
            gnum  = gpu_info["num_gpus"]
            gname = gpu_info["gpu_names"][0].strip('" \t')
            bt.logging.trace(f"[Sybil-PoG] {hotkey}: reports {gnum} × {gname}")

            GPU_TM   = self.config_data["gpu_time_models"]
            GPU_VRAM = self.config_data["gpu_performance"]["GPU_AVRAM"]
            BUFFER   = float(mp_conf["buffer_factor"])
            SPOTS    = int(mp_conf["spot_per_gpu"])

            if gname not in GPU_TM or gname not in GPU_VRAM:
                bt.logging.trace(f"[Sybil-PoG] {hotkey}: unknown GPU model")
                return uid, hotkey, False, None, 0

            m       = GPU_TM[gname]
            t_exp   = m["a0"] + m["a1"] * gnum + m["a2"] * (gnum ** 2)
            deadline= t_exp * m["tol"]
            bt.logging.trace(f"[Sybil-PoG] {hotkey}: t_exp={t_exp:.2f}s  "
                            f"deadline={deadline:.2f}s")

            # 5) matrix size --------------------------------------------------
            vram_gib = float(GPU_VRAM[gname])
            n = max(256, int(((vram_gib * BUFFER * 1e9) / (3 * 4)) ** 0.5 // 32 * 32))
            bt.logging.trace(f"[Sybil-PoG] {hotkey}: matrix n={n}")

            # 6) seeds file ---------------------------------------------------
            seeds = {gid: (random.randrange(2**32), random.randrange(2**32))
                    for gid in range(gnum)}
            seed_txt = "\n".join(
                [str(n)] + [f"{gid} {a} {b}" for gid, (a, b) in seeds.items()]
            )
            with ssh.open_sftp().file("/tmp/seeds.txt", "wb") as f:
                f.write(seed_txt.encode())

            # 7) compute phase ------------------------------------------------
            t0   = time.time()
            out  = ssh.exec_command(
                "python3 /tmp/miner_script.py --mode compute"
            )[1].read().decode()
            t_compute = time.time() - t0
            bt.logging.trace(f"[Sybil-PoG] {hotkey}: compute {t_compute:.2f}s")
            if t_compute > deadline:
                bt.logging.trace(f"[Sybil-PoG] {hotkey}: exceeded deadline")
                return uid, hotkey, False, None, 0

            roots = {gid: bytes.fromhex(rh) for gid, rh in
                    json.loads(next(l[6:] for l in out.splitlines()
                                    if l.startswith("ROOTS:")))}

            # 8) challenge indices -------------------------------------------
            idxs = {
                gid: [(random.randrange(0, 2 * n), random.randrange(0, n))
                    for _ in range(SPOTS)]
                for gid in range(gnum)
            }
            idx_txt = "\n".join(
                f"{gid} " + ";".join(f"{i},{j}" for i, j in pairs)
                for gid, pairs in idxs.items()
            )
            with ssh.open_sftp().file("/tmp/challenge_indices.txt", "wb") as f:
                f.write(idx_txt.encode())

            # 9) proof phase --------------------------------------------------
            ssh.exec_command("python3 /tmp/miner_script.py --mode proof")[1].read()

            # 10) download responses -----------------------------------------
            resps = {}
            with ssh.open_sftp() as sftp:
                for gid in range(gnum):
                    tmp = tempfile.NamedTemporaryFile(delete=False).name
                    sftp.get(f"/dev/shm/resp_{gid}.npy", tmp)
                    resps[gid] = np.load(tmp, allow_pickle=True).item()
                    os.unlink(tmp)

            # 11) verification ----------------------------------------------
            for gid in range(gnum):
                sA, sB = seeds[gid]
                for (i, j), row, proof in zip(
                        idxs[gid], resps[gid]["rows"], resps[gid]["proofs"]):

                    if i < n:
                        exp = sum(prng(sA, i, k) * prng(sB, k, j) for k in range(n))
                    else:
                        exp = sum(prng(sB, i - n, k) * prng(sA, k, j) for k in range(n))

                    if (not np.isclose(exp, row[j], rtol=1e-3, atol=1e-4) or
                            not merkle_ok(row, proof, roots[gid], i, 2 * n)):
                        bt.logging.trace(f"[Sybil-PoG] {hotkey}: proof mismatch")
                        return uid, hotkey, False, None, 0

            bt.logging.trace(f"[Sybil-PoG] {hotkey}: PASS")
            return uid, hotkey, True, gname, gnum

        except Exception as e:
            bt.logging.trace(f"[Sybil-PoG] {hotkey}: exception {e}")
            return uid, hotkey, False, None, 0

        finally:
            if allocation_ok:
                asyncio.run_coroutine_threadsafe(
                    self.deallocate_miner(axon, pub), self.loop
                )
            if ssh:
                try:
                    ssh.close()
                except Exception:
                    pass

    async def proof_of_gpu_sybil(self) -> None:
        """
        Orchestrates the Sybil-PoG benchmark **once per Sybil epoch** inside
        our personal validator slot.

        High-level flow:
        • wait until our slot starts (w/ small random jitter)
        • pick miners that are *not* currently allocated elsewhere
        • run `_run_sybil_benchmark()` on them in parallel
        • update / purge PoG-DB entries accordingly
        """
        try:
            # ─── 1 determine slot ───────────────────────────────────────────
            slot_start, slot_end = self.my_sybil_slot()
            bt.logging.trace(
                f"[Sybil-PoG] My slot this epoch: blocks {slot_start}–{slot_end}"
            )

            latest_start = slot_end - self.max_challenge_blocks
            if self.current_block >= latest_start:
                bt.logging.warning("[Sybil-PoG] Slot almost over – skipping.")
                return

            # ─── 2 un-predictable delay so miners can’t pre-compute ─────────
            delay_blocks = random.randint(
                1, min(self.rand_delay_blocks_max, latest_start - self.current_block),
            )
            bt.logging.trace(
                f"[Sybil-PoG] Sleeping {delay_blocks} blocks "
                f"({delay_blocks*12}s) before launching challenges."
            )
            await asyncio.sleep(delay_blocks * 12)

            # ─── 3 choose target miners ─────────────────────────────────────
            self._queryable_uids = self.get_queryable()
            allocated = self.wandb.get_allocated_hotkeys(
                self.get_valid_validator_hotkeys(), True
            )
            axons = [
                (uid, ax) for uid, ax in self._queryable_uids.items()
                if ax.hotkey not in allocated
            ]
            bt.logging.info(f"[Sybil-PoG] Challenging {len(axons)} miners")

            # ─── 4 launch benchmarks in parallel threads ────────────────────
            loop = asyncio.get_running_loop()

            num_miners = len(axons)
            bt.logging.trace(f"[Sybil-PoG] Launching benchmarks for {num_miners} miners with max_workers={num_miners}")

            # dedicate a *fresh* pool large enough for *all* miners this round
            with concurrent.futures.ThreadPoolExecutor(max_workers=len(axons)) as pool:
                tasks = [
                    loop.run_in_executor(pool, self._run_sybil_benchmark, uid, ax)
                    for uid, ax in axons
                ]
                slot_size = slot_end - slot_start
                available_blocks = max(0, slot_size - delay_blocks)
                timeout_blocks = min(self.max_challenge_blocks, available_blocks)
                timeout_seconds = max(60, timeout_blocks * 12)

                bt.logging.trace(f"[Sybil-PoG] Timeout set to {timeout_seconds:.1f}s "
                                f"(slot size: {slot_size}, delay: {delay_blocks}, "
                                f"available (blocks): {available_blocks}, capped to (blocks): {timeout_blocks})")

                try:
                    done, pending = await asyncio.wait(tasks, timeout=timeout_seconds)
                    bt.logging.info(f"[Sybil-PoG] Benchmarks done. {len(done)} completed, {len(pending)} pending")
                except Exception as e:
                    bt.logging.error(f"[Sybil-PoG] Exception during asyncio.wait: {e}")
                    return

            for fut in pending:
                fut.cancel()
                bt.logging.warning(f"[Sybil-PoG] Task {fut} timed out and was cancelled")

            for fut in done:
                try:
                    result = fut.result()
                    # Log result
                except Exception as e:
                    bt.logging.error(f"[Sybil-PoG] Task Exception: {e!r}")

            # ─── 5 post-process results ─────────────────────────────────────
            passed, failed = 0, 0

            # 1) all on-chain hotkeys
            onchain_hotkeys = {
                self.metagraph.axons[uid].hotkey
                for uid in self.uids
            }

            # 2) track who actually passed this round
            passed_hotkeys = set()
            for fut in done:
                uid, hotkey, ok, gname, gnum = fut.result()
                if ok:
                    update_pog_stats(self.db, hotkey, gname, gnum)
                    passed += 1
                    passed_hotkeys.add(hotkey)
                else:
                    failed += 1

            # 3) rebuild penalized_hotkeys from scratch:
            #    everyone on-chain who didn’t pass this round
            self.penalized_hotkeys = [
                hk for hk in onchain_hotkeys
                if hk not in passed_hotkeys
            ]

            bt.logging.trace(f"PoG post-process: {passed} passed, {failed} failed; penalized: {self.penalized_hotkeys}")

            bt.logging.success(
                f"[Sybil-PoG] Completed – {passed} PASS, {failed} FAIL, "
                f"{len(pending)} timeout."
            )
            self.sync_scores()

        except Exception as e:
            bt.logging.error(f"[Sybil-PoG] exception: {e}\n{traceback.format_exc()}")

    async def start(self):
        """The Main Validation Loop"""
        self.loop = asyncio.get_running_loop()

        # Step 5: Perform queries to miners, scoring, and weight
        block_next_pog = 1
        block_next_sync_status = 1
        block_next_set_weights = self.current_block + weights_rate_limit
        block_next_hardware_info = 1
        block_next_miner_checking = 1

        last_pog_epoch   = -1
        last_sybil_epoch = -1

        time_next_pog = None
        time_next_sync_status = None
        time_next_set_weights = None
        time_next_hardware_info = None

        time_next_legacy_pog  = None
        time_next_sybil       = None
        block_next_legacy_pog = 1
        block_next_sybil      = 1

        bt.logging.info("Starting validator loop.")
        while True:
            try:
                self.sync_local()
                epoch = self.current_epoch()
                self.refresh_config_from_server()

                hk_obj = self.wallet.hotkey
                my_hk  = getattr(hk_obj, "ss58_address", None) or str(hk_obj)

                if self.current_block not in self.blocks_done:
                    self.blocks_done.add(self.current_block)

                    time_next_pog = self.next_info(not block_next_pog == 1, block_next_pog)
                    time_next_sync_status = self.next_info(not block_next_sync_status == 1, block_next_sync_status)
                    time_next_set_weights = self.next_info(not block_next_set_weights == 1, block_next_set_weights)
                    time_next_hardware_info = self.next_info(
                        not block_next_hardware_info == 1 and self.validator_perform_hardware_query, block_next_hardware_info
                    )

                    if self.epoch_is_pog(epoch):          # we are in an even epoch already
                        next_legacy_epoch = epoch + 2     # jump to the *next* even epoch
                    else:                                 # we are in an odd epoch
                        next_legacy_epoch = epoch + 1     # next epoch is even
                    block_next_legacy_pog = self.epoch_start_block(next_legacy_epoch)
                    time_next_legacy_pog  = calculate_next_block_time(
                        self.current_block, block_next_legacy_pog
                    )

                    # Next personal Sybil slot
                    if not self.epoch_is_pog(epoch):        # we’re already in a Sybil epoch
                        slot_start, _ = self.my_sybil_slot(epoch)
                        if self.current_block < slot_start:         # slot still ahead
                            block_next_sybil = slot_start
                            next_sybil_epoch = epoch
                        else:                                       # slot has passed: jump 2 epochs
                            next_sybil_epoch = epoch + 2
                            block_next_sybil, _ = self.my_sybil_slot(next_sybil_epoch)
                    else:                                   # currently even epoch → next epoch is odd
                        next_sybil_epoch = epoch + 1
                        block_next_sybil, _ = self.my_sybil_slot(next_sybil_epoch)

                    time_next_sybil = calculate_next_block_time(
                        self.current_block, block_next_sybil
                    )

                    DEBUG_FAST_SYBIL = False   # <— flip to False to restore normal scheduling

                    if DEBUG_FAST_SYBIL:
                        # one-time initialisation
                        if not hasattr(self, "_next_fast_sybil_block"):
                            self._next_fast_sybil_block = self.current_block + 	self.max_challenge_blocks + 1
                            bt.logging.info(
                                f"[DEBUG] First fast Sybil planned at block {self._next_fast_sybil_block}"
                            )

                        # launch when due
                        if self.current_block >= self._next_fast_sybil_block:
                            if self.gpu_task is None or self.gpu_task.done():
                                bt.logging.info("[DEBUG] Launching fast-loop proof_of_gpu_sybil()")
                                # skip the slot checks INSIDE that function for debug runs
                                self.gpu_task = asyncio.create_task(self.proof_of_gpu_sybil())

                            # schedule the next run just once, *after* we decide to launch
                            jitter  = random.randint(1, self.rand_delay_blocks_max)   # 1-5 blocks
                            cushion = random.randint(2, 3)                       # safety margin
                            self._next_fast_sybil_block = (
                                self.current_block + self.max_challenge_blocks + jitter + cushion
                            )
                            bt.logging.info(
                                f"[DEBUG] Next fast Sybil planned at block {self._next_fast_sybil_block}"
                            )

                    else:
                        if self.epoch_is_pog(epoch):           # even → legacy PoG
                            if epoch != last_pog_epoch and \
                            self.current_block % self.blocks_per_epoch == 0:
                                if self.gpu_task is None or self.gpu_task.done():
                                    self.gpu_task = asyncio.create_task(self.proof_of_gpu())
                                    self.gpu_task.add_done_callback(self.on_gpu_task_done)
                                last_pog_epoch = epoch
                        else:                                   # odd → PoG-Sybil
                            if my_hk in self.sybil_eligible_hotkeys:
                                slot_start, _ = self.my_sybil_slot(epoch)
                                if (epoch != last_sybil_epoch and
                                        self.current_block == slot_start):
                                    if self.gpu_task is None or self.gpu_task.done():
                                        self.gpu_task = asyncio.create_task(self.proof_of_gpu_sybil())
                                    last_sybil_epoch = epoch

                    # Perform specs queries
                    if (self.current_block % block_next_hardware_info == 0 and self.validator_perform_hardware_query) or (
                        block_next_hardware_info < self.current_block and self.validator_perform_hardware_query
                    ):
                        block_next_hardware_info = self.current_block + 150  # 150 -> ~ every 30 minutes

                        if not hasattr(self, "_queryable_uids"):
                            self._queryable_uids = self.get_queryable()

                        # self.loop.run_in_executor(None, self.execute_specs_request) replaced by wandb query.
                        await self.get_specs_wandb()

                    # Perform miner checking
                    if self.current_block % block_next_miner_checking == 0 or block_next_miner_checking < self.current_block:
                        # Next block the validators will do port checking again.
                        block_next_miner_checking = self.current_block + 50  # 300 -> every 60 minutes

                        # Filter axons with stake and ip address.
                        self._queryable_uids = self.get_queryable()

                        # self.sync_checklist()

                    if self.current_block % block_next_sync_status == 0 or block_next_sync_status < self.current_block:
                        block_next_sync_status = self.current_block + 25  # ~ every 5 minutes
                        self.sync_status()
                        # Log chain data to wandb
                        chain_data = {
                            "Block": self.current_block,
                            "Stake": float(self.metagraph.S[self.validator_subnet_uid]),
                            "Rank": float(self.metagraph.R[self.validator_subnet_uid]),
                            "vTrust": float(self.metagraph.validator_trust[self.validator_subnet_uid]),
                            "Emission": float(self.metagraph.E[self.validator_subnet_uid]),
                        }
                        self.wandb.log_chain_data(chain_data)

                    # Periodically update the weights on the Bittensor blockchain, ~ every 20 minutes
                    if self.current_block - self.last_updated_block > weights_rate_limit:
                        block_next_set_weights = self.current_block + weights_rate_limit
                        self.sync_scores()
                        self.set_weight_capped_by_gpu()
                        self.last_updated_block = self.current_block
                        self.blocks_done.clear()
                        self.blocks_done.add(self.current_block)

<<<<<<< HEAD
                    # Refresh tokens periodically (every 30 minutes)
                    if self.current_block % 600 == 0:  # Approximately every 30 minutes at 3s block time
                        bt.logging.info("Refreshing SN27 token gateway tokens")
                        self.pubsub_client.refresh_credentials()

                bt.logging.info(
                    (
                        f"Block:{self.current_block} | "
                        f"Stake:{self.metagraph.S[self.validator_subnet_uid]} | "
                        f"Rank:{self.metagraph.R[self.validator_subnet_uid]} | "
                        f"vTrust:{self.metagraph.validator_trust[self.validator_subnet_uid]} | "
                        f"Emission:{self.metagraph.E[self.validator_subnet_uid]} | "
                        f"next_pog: #{block_next_pog} ~ {time_next_pog} | "
                        f"sync_status: #{block_next_sync_status} ~ {time_next_sync_status} | "
                        f"set_weights: #{block_next_set_weights} ~ {time_next_set_weights} | "
                        f"wandb_info: #{block_next_hardware_info} ~ {time_next_hardware_info} |"
                    )
                )
=======

>>>>>>> 5fb481e2
                await asyncio.sleep(1)

            # If we encounter an unexpected error, log it for debugging.
            except RuntimeError as e:
                bt.logging.error(e)
                traceback.print_exc()

            # If the user interrupts the program, gracefully exit.
            except KeyboardInterrupt:
                self.db.close()
                bt.logging.success("Keyboard interrupt detected. Exiting validator.")
                exit()

            bt.logging.info(
            (
                f"Block:{self.current_block} | "
                f"Stake:{self.metagraph.S[self.validator_subnet_uid]} | "
                f"Rank:{self.metagraph.R[self.validator_subnet_uid]} | "
                f"vTrust:{self.metagraph.validator_trust[self.validator_subnet_uid]} | "
                f"Emission:{self.metagraph.E[self.validator_subnet_uid]} | "
                f"next_PoG_legacy:  #{block_next_legacy_pog} ~ {time_next_legacy_pog} | "
                f"next_PoG_sybil: #{block_next_sybil} ~ {time_next_sybil} | "
                f"sync_status:   #{block_next_sync_status} ~ {time_next_sync_status} | "
                f"set_weights:   #{block_next_set_weights} ~ {time_next_set_weights} | "
            )
)

def main():
    """
    Main function to run the neuron.

    This function initializes and runs the neuron. It handles the main loop, state management, and interaction
    with the Bittensor network.
    """
    validator = Validator()
    asyncio.run(validator.start())
    asyncio.run(validator.pubsub_client.subscribe_to_topics())


if __name__ == "__main__":
    main()<|MERGE_RESOLUTION|>--- conflicted
+++ resolved
@@ -25,12 +25,6 @@
 import traceback
 import uuid
 import numpy as np
-<<<<<<< HEAD
-=======
-import yaml
-import multiprocessing
-import tempfile
->>>>>>> 5fb481e2
 from asyncio import AbstractEventLoop
 from typing import Dict, Tuple, List
 from pathlib import Path
@@ -66,35 +60,8 @@
 from neurons.Validator.calculate_pow_score import calc_score_pog
 from neurons.Validator.database.allocate import update_miner_details, get_miner_details
 from neurons.Validator.database.miner import select_miners, purge_miner_entries, update_miners
-<<<<<<< HEAD
-from neurons.Validator.pog import (
-    adjust_matrix_size,
-    compute_script_hash,
-    execute_script_on_miner,
-    get_random_seeds,
-    load_yaml_config,
-    parse_merkle_output,
-    receive_responses,
-    send_challenge_indices,
-    send_script_and_request_hash,
-    parse_benchmark_output,
-    identify_gpu,
-    send_seeds,
-    get_remote_gpu_info,
-    verify_responses,
-)
-from neurons.Validator.database.pog import (
-    get_pog_specs,
-    retrieve_stats,
-    update_pog_stats,
-    write_stats,
-)
-from neurons.Validator.health_check import perform_health_check
-
-=======
 from neurons.Validator.pog import prng, adjust_matrix_size, compute_script_hash, execute_script_on_miner, get_random_seeds, load_yaml_config, parse_merkle_output, receive_responses, send_challenge_indices, send_script_and_request_hash, parse_benchmark_output, identify_gpu, send_seeds, verify_merkle_proof_row, get_remote_gpu_info, verify_responses, merkle_ok
 from neurons.Validator.database.pog import get_pog_specs, retrieve_stats, update_pog_stats, write_stats, purge_pog_stats
->>>>>>> 5fb481e2
 
 class Validator:
     blocks_done: set = set()
@@ -957,25 +924,17 @@
         miner_info = None
         host = None
         hotkey = axon.hotkey
-<<<<<<< HEAD
         request_id = str(uuid.uuid4())
         start_time = time.time()
+        public_key = None
         bt.logging.debug(f"{hotkey}: Starting miner test.")
-=======
-        public_key = None
-        bt.logging.trace(f"{hotkey}: Starting miner test.")
->>>>>>> 5fb481e2
 
         try:
             gpu_data = config_data["gpu_performance"]
             gpu_tolerance_pairs = gpu_data.get("gpu_tolerance_pairs", {})
             merkle_proof = config_data["merkle_proof"]
-<<<<<<< HEAD
             time_tol = merkle_proof.get("time_tolerance", 5)
             # Extract miner_script path
-=======
-            time_tol = merkle_proof.get("time_tolerance",5)
->>>>>>> 5fb481e2
             miner_script_path = merkle_proof["miner_script_path"]
 
             # Step 1: Allocate Miner
@@ -1034,13 +993,8 @@
             bt.logging.info(f"💻 {hotkey}: Executing benchmarking mode.")
             bt.logging.debug(f"{hotkey}: [Step 5] Executing benchmarking mode on the miner...")
             execution_output = execute_script_on_miner(ssh_client, mode='benchmark')
-<<<<<<< HEAD
             bt.logging.debug(f"{hotkey}: [Step 5] Benchmarking completed.")
-            # Parse the execution output
-=======
-            bt.logging.trace(f"{hotkey}: [Step 5] Benchmarking completed.")
             # Parse the execution output (Sybil compatible)
->>>>>>> 5fb481e2
             num_gpus, vram, size_fp16, time_fp16, size_fp32, time_fp32 = parse_benchmark_output(execution_output)
             bt.logging.debug(f"{hotkey}: [Benchmark Results] Detected {num_gpus} GPU(s) with {vram} GB unfractured VRAM.")
             bt.logging.trace(f"{hotkey}: FP16 - Matrix Size: {size_fp16}, Execution Time: {time_fp16} s")
@@ -1054,16 +1008,10 @@
             gpu_name = identify_gpu(fp16_tflops, fp32_tflops, vram, gpu_data, gpu_name_reported, gpu_tolerance_pairs)
             bt.logging.debug(f"{hotkey}: [GPU Identification] Based on performance: {gpu_name}")
 
-<<<<<<< HEAD
             # Step 6: Run the Merkle proof mode
             bt.logging.debug(f"{hotkey}: [Step 6] Initiating Merkle Proof Mode.")
             # Step 1: Send seeds and execute compute mode
-            n = adjust_matrix_size(vram, element_size=4, buffer_factor=0.10)
-=======
-            # Step 6: Run the Merkle proof mode (Sybil-compatible: n, 2n)
-            bt.logging.trace(f"{hotkey}: [Step 6] Initiating Merkle Proof Mode.")
             n = adjust_matrix_size(vram, element_size=4, buffer_factor=0.05)
->>>>>>> 5fb481e2
             seeds = get_random_seeds(num_gpus)
             send_seeds(ssh_client, seeds, n)
             bt.logging.debug(f"{hotkey}: [Step 6] Compute mode executed on miner - Matrix Size: {n}")
@@ -1071,13 +1019,8 @@
             execution_output = execute_script_on_miner(ssh_client, mode='compute')
             end_time = time.time()
             elapsed_time = end_time - start_time
-<<<<<<< HEAD
             bt.logging.debug(f"{hotkey}: Compute mode execution time: {elapsed_time:.2f} seconds.")
-            # Parse the execution output
-=======
-            bt.logging.trace(f"{hotkey}: Compute mode execution time: {elapsed_time:.2f} seconds.")
             # Parse the execution output (Sybil compatible)
->>>>>>> 5fb481e2
             root_hashes_list, gpu_timings_list = parse_merkle_output(execution_output)
             bt.logging.trace(f"{hotkey}: [Merkle Proof] Root hashes received from GPUs:")
             for gpu_id, root_hash in root_hashes_list:
@@ -1238,7 +1181,6 @@
                     health_check_result=False,
                 )
                 return (hotkey, None, 0)
-<<<<<<< HEAD
 
         except Exception as e:
             bt.logging.info(f"❌ {hotkey}: Error testing Miner: {e}", exc_info=True)
@@ -1251,8 +1193,6 @@
             )
             return (hotkey, None, 0)
 
-=======
->>>>>>> 5fb481e2
         finally:
             try:
                 if ssh_client:
@@ -1279,33 +1219,6 @@
         • Retries up to 3× on transient disconnects (2 s → 4 s back-off).
         • Returns *None* if the miner is busy or all retries fail.
         """
-<<<<<<< HEAD
-        try:
-
-            # Define device requirements (customize as needed)
-            device_requirement = {
-                "cpu": {"count": 1},
-                "gpu": {},
-                "hard_disk": {"capacity": 1073741824},
-                "ram": {"capacity": 1073741824},
-                "testing": True
-            }
-            device_requirement["gpu"] = {"count": 1, "capacity": 0, "type": ""}
-
-            docker_requirement = {
-                "base_image": "pytorch/pytorch:2.7.0-cuda12.6-cudnn9-runtime",
-            }
-
-            async with bt.dendrite(wallet=self.wallet) as dendrite:
-                # Simulate an allocation query with Allocate
-                check_allocation = await dendrite(
-                    axon,
-                    Allocate(timeline=1, device_requirement=device_requirement, checking=True),
-                    timeout=15,
-                    )
-                if check_allocation and check_allocation.get("status") is True:
-                    response = await dendrite(
-=======
         device_requirement = {
             "cpu":       {"count": 1},
             "gpu":       {"count": 1, "capacity": 0, "type": ""},
@@ -1317,14 +1230,29 @@
             "base_image": "pytorch/pytorch:2.7.0-cuda12.6-cudnn9-runtime",
         }
 
-        MAX_TRIES      = 5
-        BASE_BACKOFF_S = 1          # 2 s, 4 s
-
-        for attempt in range(1, MAX_TRIES + 1):
-            try:
-                async with bt.dendrite(wallet=self.wallet) as dendrite:
-                    rsp = await dendrite(
->>>>>>> 5fb481e2
+            # Define device requirements (customize as needed)
+            device_requirement = {
+                "cpu": {"count": 1},
+                "gpu": {},
+                "hard_disk": {"capacity": 1073741824},
+                "ram": {"capacity": 1073741824},
+                "testing": True
+            }
+            device_requirement["gpu"] = {"count": 1, "capacity": 0, "type": ""}
+
+            docker_requirement = {
+                "base_image": "pytorch/pytorch:2.7.0-cuda12.6-cudnn9-runtime",
+            }
+
+            async with bt.dendrite(wallet=self.wallet) as dendrite:
+                # Simulate an allocation query with Allocate
+                check_allocation = await dendrite(
+                    axon,
+                    Allocate(timeline=1, device_requirement=device_requirement, checking=True),
+                    timeout=15,
+                    )
+                if check_allocation and check_allocation.get("status") is True:
+                    response = await dendrite(
                         axon,
                         Allocate(
                             timeline=1,                    # one-shot job
@@ -1335,25 +1263,16 @@
                         ),
                         timeout=60,
                     )
-<<<<<<< HEAD
-                    if response and response.get("status") is True:
-                        bt.logging.debug(f"Successfully allocated miner {axon.hotkey}")
-                        decrypted_info_str = rsa.decrypt_data(
-                            private_key.encode("utf-8"),
-                            base64.b64decode(response["info"]),
-=======
 
                     if rsp and rsp.get("status", False):
                         # ---- decrypt allocator’s reply -----------------------
                         dec  = rsa.decrypt_data(
                             private_key.encode(),
                             base64.b64decode(rsp["info"]),
->>>>>>> 5fb481e2
                         )
                         info = json.loads(dec)
 
                         miner_info = {
-<<<<<<< HEAD
                             'host': axon.ip,
                             'port': info['port'],
                             'username': info['username'],
@@ -1408,41 +1327,6 @@
                 allocation_result=False,
                 allocation_error=f'Miner allocation failed: {str(e)}'
             )
-=======
-                            "host": axon.ip,
-                            "port": info["port"],
-                            "username": info["username"],
-                            "password": info["password"],
-                        }
-                        bt.logging.trace(f"Successfully allocated miner {axon.hotkey}")
-                        return miner_info
-
-                    # allocator politely said “busy” or returned invalid status
-                    bt.logging.trace(f"{axon.hotkey}: allocator busy / declined.")
-                    return None
-
-            # -------- transient disconnects / 503 ------------------------------
-            except bt.dendrite.exceptions.ServerDisconnectedError as e:
-                bt.logging.warning(
-                    f"{axon.hotkey}: allocator disconnected "
-                    f"(attempt {attempt}/{MAX_TRIES}) – {e}"
-                )
-            except ConnectionRefusedError as e:
-                bt.logging.warning(
-                    f"{axon.hotkey}: connection refused "
-                    f"(attempt {attempt}/{MAX_TRIES}) – {e}"
-                )
-            # -------- any other error → give up immediately --------------------
-            except Exception as e:
-                bt.logging.trace(f"{axon.hotkey}: allocation exception – {e}")
-                return None
-
-            # back-off before next retry
-            if attempt < MAX_TRIES:
-                await asyncio.sleep(BASE_BACKOFF_S * attempt)
-
-        # all retries exhausted
->>>>>>> 5fb481e2
         return None
 
     async def deallocate_miner(self, axon, public_key):
@@ -2252,7 +2136,6 @@
                         self.blocks_done.clear()
                         self.blocks_done.add(self.current_block)
 
-<<<<<<< HEAD
                     # Refresh tokens periodically (every 30 minutes)
                     if self.current_block % 600 == 0:  # Approximately every 30 minutes at 3s block time
                         bt.logging.info("Refreshing SN27 token gateway tokens")
@@ -2271,9 +2154,6 @@
                         f"wandb_info: #{block_next_hardware_info} ~ {time_next_hardware_info} |"
                     )
                 )
-=======
-
->>>>>>> 5fb481e2
                 await asyncio.sleep(1)
 
             # If we encounter an unexpected error, log it for debugging.
