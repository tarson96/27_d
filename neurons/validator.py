--- conflicted
+++ resolved
@@ -697,10 +697,6 @@
                     try:
                         # Set a timeout for the GPU test
                         timeout = 300  # e.g., 5 minutes
-<<<<<<< HEAD
-                        result = await asyncio.wait_for(self.test_miner_gpu(axon, self.config_data), timeout=timeout)
-
-=======
                         # Define a synchronous helper function to run the asynchronous test_miner_gpu
                         # This is required because run_in_executor expects a synchronous callable.
                         def run_test_miner_gpu():
@@ -715,7 +711,6 @@
                             ),
                             timeout=timeout
                         )
->>>>>>> a6a67efa
                         if result[1] is not None and result[2] > 0:
                             async with results_lock:
                                 self.results[hotkey] = {
